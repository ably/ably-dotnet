--- conflicted
+++ resolved
@@ -40,11 +40,7 @@
             }
             else
             {
-<<<<<<< HEAD
-                _context.Warning($"DLL not found: {dllPath}, skipping...");
-=======
                 throw new Exception($"Merge dll not found at path \"{dllPath.FullPath}\"");
->>>>>>> 55a9b496
             }
         }
         
