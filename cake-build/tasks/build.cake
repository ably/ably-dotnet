///////////////////////////////////////////////////////////////////////////////
// BUILD TASKS (Internal)
///////////////////////////////////////////////////////////////////////////////

Task("_Clean")
    .Does(() =>
{
    Information("Cleaning build directories...");
    
    // Clean the main solution which includes all core projects (NetFramework, NetStandard, iOS, Android, Tests, etc.)
    CleanSolution();
    
    // Clean custom output directories that are not part of standard project outputs
    CleanDirectory(paths.TestResults);    
});

Task("_Restore_Main")
    .Does(() =>
{
    RestoreSolution(paths.MainSolution);
});

Task("_Version")
    .WithCriteria(() => !string.IsNullOrEmpty(version))
    .Does(() =>
{
    Information($"Setting version to {version}");
    
    var assemblyInfoPath = paths.Src.CombineWithFilePath("CommonAssemblyInfo.cs");
    
    CreateAssemblyInfo(assemblyInfoPath, new AssemblyInfoSettings
    {
        Company = "Ably",
        Product = "Ably .NET Library",
        Copyright = $"Copyright © Ably {DateTime.Now.Year}",
        Version = version,
        FileVersion = version,
        InformationalVersion = version
    });
});

Task("_NetFramework_Build")
    .Does(() =>
{
    Information("Building .NET Framework solution...");
    
    var settings = buildConfig.ApplyStandardSettings(
        new MSBuildSettings(),
        configuration
    );
    
    settings = settings.WithTarget("Build");
    
    MSBuild(paths.NetFrameworkSolution, settings);
});

Task("_NetStandard_Build")
    .Does(() =>
{
    Information("Building .NET Standard solution...");
    
    var settings = new DotNetBuildSettings
    {
        Configuration = configuration,
        NoRestore = true
    };
    var msbuildSettings = new DotNetMSBuildSettings();
    
    
    if (!string.IsNullOrEmpty(defineConstants))
    {
        msbuildSettings = msbuildSettings.WithProperty("DefineConstants", defineConstants);
    }
    
    settings.MSBuildSettings = msbuildSettings;
    
    DotNetBuild(paths.NetStandardSolution.FullPath, settings);
});

Task("_Restore_Xamarin")
    .Does(() =>
{
    RestoreSolution(paths.XamarinSolution);
});

Task("_Xamarin_Build")
    .Does(() =>
{
    Information("Building Xamarin solution...");
    
    if (!FileExists(paths.XamarinSolution))
    {
        Warning("Xamarin solution not found, skipping build");
        return;
    }
    
    var settings = buildConfig.ApplyStandardSettings(
        new MSBuildSettings(),
        configuration
    );
    
    settings = settings.WithTarget("Build");
    
    MSBuild(paths.XamarinSolution, settings);
});

Task("_Build_Ably_Unity_Dll")
    .Description("Create merged Unity DLL with all dependencies")
    .Does(() =>
{
    Information("Merging Unity dependencies into IO.Ably.dll...");
    
    var netStandard20BinPath = paths.Src
        .Combine("IO.Ably.NETStandard20")
        .Combine("bin/Release/netstandard2.0");
    
    if (!DirectoryExists(netStandard20BinPath))
    {
        throw new Exception($"NETStandard2.0 bin directory not found: {netStandard20BinPath}. Please build the project first.");
    }
    
    var primaryDll = netStandard20BinPath.CombineWithFilePath("IO.Ably.dll");
    
    if (!FileExists(primaryDll))
    {
        throw new Exception($"Primary DLL not found: {primaryDll}. Please build the IO.Ably.NETStandard20 project first.");
    }
    
    var newtonsoftDll = paths.Root
        .Combine("lib/unity/AOT")
        .CombineWithFilePath("Newtonsoft.Json.dll");
    
    if (!FileExists(newtonsoftDll))
    {
        throw new Exception($"Newtonsoft.Json.dll not found at: {newtonsoftDll}");
    }
    
    var dllsToMerge = new[]
    {
        netStandard20BinPath.CombineWithFilePath("IO.Ably.DeltaCodec.dll"),
        netStandard20BinPath.CombineWithFilePath("System.Runtime.CompilerServices.Unsafe.dll"),
        netStandard20BinPath.CombineWithFilePath("System.Threading.Channels.dll"),
        netStandard20BinPath.CombineWithFilePath("System.Threading.Tasks.Extensions.dll"),
        newtonsoftDll
    };
    
    var unityOutputPath = paths.Root.Combine("unity/Assets/Ably/Plugins");
    var outputDll = unityOutputPath.CombineWithFilePath("IO.Ably.dll");
    
    // Delete existing output DLL if it exists
    if (FileExists(outputDll))
    {
        DeleteFile(outputDll);
        Information($"Deleted existing DLL: {outputDll}");
    }
    
    // Merge all dependencies into primary DLL in one go
    ilRepackHelper.MergeDLLs(primaryDll, dllsToMerge, outputDll);
    
    Information($"✓ Unity DLL created at: {outputDll}");
});

<<<<<<< HEAD
Task("_Format_Code")
    .Description("Format C#, XML and other files")
    .Does(() =>
{
    Information("Formatting code with dotnet-format...");
    
    // Using 'whitespace' mode for fast formatting without building the project
    // This applies .editorconfig rules for whitespace, indentation, etc. without semantic analysis
    // Much faster than default mode which requires compilation
    var exitCode = StartProcess("dotnet", new ProcessSettings
    {
        Arguments = $"format {paths.MainSolution.FullPath} whitespace --no-restore"
    });
    
    if (exitCode == 0)
    {
        Information("✓ Code formatted successfully");
    }
    else
    {
        throw new Exception($"dotnet format failed with exit code {exitCode}");
    }
});

=======
>>>>>>> 89ab4cd7
///////////////////////////////////////////////////////////////////////////////
// PUBLIC TARGETS
///////////////////////////////////////////////////////////////////////////////
// These are the tasks that should be called directly by users or CI/CD

// Public task: Build .NET Framework projects
Task("Build.NetFramework")
    .Description("Build .NET Framework solution")
    .IsDependentOn("_Clean")
    .IsDependentOn("_Restore_Main")
    .IsDependentOn("_NetFramework_Build");

// Public task: Build .NET Standard projects
Task("Build.NetStandard")
    .Description("Build .NET Standard solution")
    .IsDependentOn("_Clean")
    .IsDependentOn("_Restore_Main")
    .IsDependentOn("_NetStandard_Build");

// Public task: Build Xamarin projects
Task("Build.Xamarin")
    .Description("Build Xamarin solution (iOS & Android)")
    .IsDependentOn("_Clean")
    .IsDependentOn("_Restore_Xamarin")
    .IsDependentOn("_Xamarin_Build");

// Public task: Update Ably DLLs inside unity project
Task("Update.AblyUnity")
    .Description("Update Ably DLLs inside unity project")
<<<<<<< HEAD
    .IsDependentOn("_Build_Ably_Unity_Dll");

// Public task: Format code using dotnet-format
Task("Format.Code")
    .Description("Format code using dotnet-format")
    .IsDependentOn("_Format_Code");
=======
    .IsDependentOn("_Build_Ably_Unity_Dll");
>>>>>>> 89ab4cd7
<|MERGE_RESOLUTION|>--- conflicted
+++ resolved
@@ -6,12 +6,12 @@
     .Does(() =>
 {
     Information("Cleaning build directories...");
-    
+
     // Clean the main solution which includes all core projects (NetFramework, NetStandard, iOS, Android, Tests, etc.)
     CleanSolution();
-    
+
     // Clean custom output directories that are not part of standard project outputs
-    CleanDirectory(paths.TestResults);    
+    CleanDirectory(paths.TestResults);
 });
 
 Task("_Restore_Main")
@@ -25,9 +25,9 @@
     .Does(() =>
 {
     Information($"Setting version to {version}");
-    
+
     var assemblyInfoPath = paths.Src.CombineWithFilePath("CommonAssemblyInfo.cs");
-    
+
     CreateAssemblyInfo(assemblyInfoPath, new AssemblyInfoSettings
     {
         Company = "Ably",
@@ -43,14 +43,14 @@
     .Does(() =>
 {
     Information("Building .NET Framework solution...");
-    
+
     var settings = buildConfig.ApplyStandardSettings(
         new MSBuildSettings(),
         configuration
     );
-    
+
     settings = settings.WithTarget("Build");
-    
+
     MSBuild(paths.NetFrameworkSolution, settings);
 });
 
@@ -58,22 +58,22 @@
     .Does(() =>
 {
     Information("Building .NET Standard solution...");
-    
+
     var settings = new DotNetBuildSettings
     {
         Configuration = configuration,
         NoRestore = true
     };
     var msbuildSettings = new DotNetMSBuildSettings();
-    
-    
+
+
     if (!string.IsNullOrEmpty(defineConstants))
     {
         msbuildSettings = msbuildSettings.WithProperty("DefineConstants", defineConstants);
     }
-    
+
     settings.MSBuildSettings = msbuildSettings;
-    
+
     DotNetBuild(paths.NetStandardSolution.FullPath, settings);
 });
 
@@ -87,20 +87,20 @@
     .Does(() =>
 {
     Information("Building Xamarin solution...");
-    
+
     if (!FileExists(paths.XamarinSolution))
     {
         Warning("Xamarin solution not found, skipping build");
         return;
     }
-    
+
     var settings = buildConfig.ApplyStandardSettings(
         new MSBuildSettings(),
         configuration
     );
-    
+
     settings = settings.WithTarget("Build");
-    
+
     MSBuild(paths.XamarinSolution, settings);
 });
 
@@ -109,32 +109,32 @@
     .Does(() =>
 {
     Information("Merging Unity dependencies into IO.Ably.dll...");
-    
+
     var netStandard20BinPath = paths.Src
         .Combine("IO.Ably.NETStandard20")
         .Combine("bin/Release/netstandard2.0");
-    
+
     if (!DirectoryExists(netStandard20BinPath))
     {
         throw new Exception($"NETStandard2.0 bin directory not found: {netStandard20BinPath}. Please build the project first.");
     }
-    
+
     var primaryDll = netStandard20BinPath.CombineWithFilePath("IO.Ably.dll");
-    
+
     if (!FileExists(primaryDll))
     {
         throw new Exception($"Primary DLL not found: {primaryDll}. Please build the IO.Ably.NETStandard20 project first.");
     }
-    
+
     var newtonsoftDll = paths.Root
         .Combine("lib/unity/AOT")
         .CombineWithFilePath("Newtonsoft.Json.dll");
-    
+
     if (!FileExists(newtonsoftDll))
     {
         throw new Exception($"Newtonsoft.Json.dll not found at: {newtonsoftDll}");
     }
-    
+
     var dllsToMerge = new[]
     {
         netStandard20BinPath.CombineWithFilePath("IO.Ably.DeltaCodec.dll"),
@@ -143,30 +143,29 @@
         netStandard20BinPath.CombineWithFilePath("System.Threading.Tasks.Extensions.dll"),
         newtonsoftDll
     };
-    
+
     var unityOutputPath = paths.Root.Combine("unity/Assets/Ably/Plugins");
     var outputDll = unityOutputPath.CombineWithFilePath("IO.Ably.dll");
-    
+
     // Delete existing output DLL if it exists
     if (FileExists(outputDll))
     {
         DeleteFile(outputDll);
         Information($"Deleted existing DLL: {outputDll}");
     }
-    
+
     // Merge all dependencies into primary DLL in one go
     ilRepackHelper.MergeDLLs(primaryDll, dllsToMerge, outputDll);
-    
+
     Information($"✓ Unity DLL created at: {outputDll}");
 });
 
-<<<<<<< HEAD
 Task("_Format_Code")
     .Description("Format C#, XML and other files")
     .Does(() =>
 {
     Information("Formatting code with dotnet-format...");
-    
+
     // Using 'whitespace' mode for fast formatting without building the project
     // This applies .editorconfig rules for whitespace, indentation, etc. without semantic analysis
     // Much faster than default mode which requires compilation
@@ -174,7 +173,7 @@
     {
         Arguments = $"format {paths.MainSolution.FullPath} whitespace --no-restore"
     });
-    
+
     if (exitCode == 0)
     {
         Information("✓ Code formatted successfully");
@@ -185,8 +184,6 @@
     }
 });
 
-=======
->>>>>>> 89ab4cd7
 ///////////////////////////////////////////////////////////////////////////////
 // PUBLIC TARGETS
 ///////////////////////////////////////////////////////////////////////////////
@@ -216,13 +213,9 @@
 // Public task: Update Ably DLLs inside unity project
 Task("Update.AblyUnity")
     .Description("Update Ably DLLs inside unity project")
-<<<<<<< HEAD
     .IsDependentOn("_Build_Ably_Unity_Dll");
 
 // Public task: Format code using dotnet-format
 Task("Format.Code")
     .Description("Format code using dotnet-format")
-    .IsDependentOn("_Format_Code");
-=======
-    .IsDependentOn("_Build_Ably_Unity_Dll");
->>>>>>> 89ab4cd7
+    .IsDependentOn("_Format_Code");