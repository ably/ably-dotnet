﻿using System;
using System.Linq;
using System.Net;
using IO.Ably.Types.MsgPack;

namespace IO.Ably.Types
{
    public class MsgPackMessageSerializer : IMessageSerializer
    {
        private static readonly TypeMetadata meta;

        static MsgPackMessageSerializer()
        {
            meta = new TypeMetadata(typeof (ProtocolMessage));

            var mdMessage = new TypeMetadata(typeof (Message));

            mdMessage.remove("data");
            mdMessage.add("data");
            mdMessage.setCustom("data",
                (obj, packer) =>
                {
                    var data = ((Message) obj).data;
                    if (data is byte[])
                        packer.PackRaw(data as byte[]);
                    else
                        packer.PackString(data.ToString());
                },
                (unpacker, obj) =>
                {
                    var result = unpacker.ReadItemData();
                    ((Message) obj).data = result.unpack();
                });

<<<<<<< HEAD
            TypeMetadata mdPresence = new TypeMetadata( typeof( PresenceMessage ) );
            mdPresence.setCustom("data",
                (obj, packer) =>
                {
                    object data = ((PresenceMessage)obj).data;
                    if (data is byte[])
                        packer.PackRaw(data as byte[]);
                    else
                        packer.PackString(data.ToString());
                },
                (unpacker, obj) =>
                {
                    MessagePackObject result = unpacker.ReadItemData();
                    ((PresenceMessage)obj).data = result.unpack();
                });
=======
            var mdPresence = new TypeMetadata(typeof (PresenceMessage));
>>>>>>> 8789090c

            meta.setCustom("messages",
                (obj, packer) =>
                {
                    var arr = ((ProtocolMessage) obj).messages.Where(m => !m.IsEmpty()).ToArray();
                    packer.packArray(mdMessage, arr);
                },
                (unp, obj) =>
                {
                    var arr = unp.unpackArray<Message>(mdMessage);
                    ((ProtocolMessage) obj).messages = arr;
                });

            meta.setCustom("presence",
                (obj, packer) =>
                {
                    var arr = ((ProtocolMessage) obj).presence;
                    packer.packArray(mdPresence, arr);
                },
                (unp, obj) =>
                {
                    var arr = unp.unpackArray<PresenceMessage>(mdPresence);
                    ((ProtocolMessage) obj).presence = arr;
                });

            meta.setCustom("flags",
                (obj, packer) => { throw new NotSupportedException(); },
                (unp, obj) =>
                {
                    int i;
                    unp.ReadInt32(out i);
                    var flags = (ProtocolMessage.MessageFlag) (byte) i;
                    ((ProtocolMessage) obj).flags = flags;
                });

            meta.setCustom("timestamp",
                (obj, packer) =>
                {
                    var dto = ((ProtocolMessage) obj).timestamp.Value;
                    packer.Pack(dto.ToUnixTimeInMilliseconds());
                },
                (unp, obj) =>
                {
                    long ms;
                    unp.ReadInt64(out ms);
                    ((ProtocolMessage) obj).timestamp = ms.FromUnixTimeInMilliseconds();
                });

            var mdErrorInfo = new TypeMetadata(typeof (ErrorInfo));
            mdErrorInfo.setCustom("statusCode",
                (obj, packer) =>
                {
                    var code = ((ErrorInfo) obj).statusCode.Value;
                    var iCode = (int) code;
                    mdErrorInfo.serialize(iCode);
                },
                (unp, obj) =>
                {
                    int iCode;
                    unp.ReadInt32(out iCode);
                    var code = (HttpStatusCode) iCode;
                    ((ErrorInfo) obj).statusCode = code;
                });

            meta.setCustom("error",
                (obj, packer) => { mdErrorInfo.serialize(((ProtocolMessage) obj).error, packer); },
                (unp, obj) => { ((ProtocolMessage) obj).error = (ErrorInfo) mdErrorInfo.deserialize(unp); });

            var mdConnectionDetails = new TypeMetadata(typeof (ConnectionDetailsMessage));
            meta.setCustom("connectionDetails",
                (obj, packer) => { mdConnectionDetails.serialize(((ProtocolMessage) obj).connectionDetails, packer); },
                (unp, obj) =>
                {
                    ((ProtocolMessage) obj).connectionDetails =
                        (ConnectionDetailsMessage) mdConnectionDetails.deserialize(unp);
                });
        }

        public ProtocolMessage DeserializeProtocolMessage(object value)
        {
            return (ProtocolMessage) meta.deserialize((byte[]) value);
        }

        public object SerializeProtocolMessage(ProtocolMessage message)
        {
            return meta.serialize(message);
        }
    }
}<|MERGE_RESOLUTION|>--- conflicted
+++ resolved
@@ -32,8 +32,7 @@
                     ((Message) obj).data = result.unpack();
                 });
 
-<<<<<<< HEAD
-            TypeMetadata mdPresence = new TypeMetadata( typeof( PresenceMessage ) );
+            var mdPresence = new TypeMetadata(typeof (PresenceMessage));
             mdPresence.setCustom("data",
                 (obj, packer) =>
                 {
@@ -48,9 +47,6 @@
                     MessagePackObject result = unpacker.ReadItemData();
                     ((PresenceMessage)obj).data = result.unpack();
                 });
-=======
-            var mdPresence = new TypeMetadata(typeof (PresenceMessage));
->>>>>>> 8789090c
 
             meta.setCustom("messages",
                 (obj, packer) =>
