--- conflicted
+++ resolved
@@ -96,9 +96,6 @@
         }
     }
 
-<<<<<<< HEAD
-    
-=======
     public static class SandboxSpecExtension
     {
         internal static Task WaitForState(this AblyRealtime realtime, ConnectionState awaitedState = ConnectionState.Connected, TimeSpan? waitSpan = null)
@@ -117,5 +114,6 @@
             return channelAwaiter.WaitAsync();
         }
     }
->>>>>>> c67b2281
+
+    
 }