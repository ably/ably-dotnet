using System.Text.RegularExpressions;
using FluentAssertions;
using Xunit;
using Xunit.Abstractions;

namespace IO.Ably.Tests.Realtime
{
    [Trait("spec", "RTN2")]
    public class ConnectionParameterSpecs : ConnectionSpecsBase
    {
        [Fact]
        [Trait("spec", "RTN2")]
        public void ShouldUseDefaultRealtimeHost()
        {
            var client = GetClientWithFakeTransport();
            LastCreatedTransport.Parameters.Host.Should().Be(Defaults.RealtimeHost);
        }

        [Theory]
        [InlineData(true, "msgpack")]
        [InlineData(false, "json")]
        [Trait("spec", "RTN2a")]
        public void WithUseBinaryEncoding_ShouldSetTransportFormatProperty(bool useBinary, string format)
        {
            if (!Config.MsgPackEnabled)
                return;

            var client = GetClientWithFakeTransport(opts => opts.UseBinaryProtocol = useBinary);
            LastCreatedTransport.Parameters.UseBinaryProtocol.Should().Be(useBinary);
            LastCreatedTransport.Parameters.GetParams().Should().ContainKey("format").WhichValue.Should().Be(format);
        }

        [Theory]
        [InlineData(true)]
        [InlineData(false)]
        [Trait("spec", "RTN2b")]
        public void WithEchoInClientOptions_ShouldSetTransportEchoCorrectly(bool echo)
        {
            var client = GetClientWithFakeTransport(opts => opts.EchoMessages = echo);

            LastCreatedTransport.Parameters.EchoMessages.Should().Be(echo);
            LastCreatedTransport.Parameters.GetParams()
                .Should().ContainKey("echo")
                .WhichValue.Should().Be(echo.ToString().ToLower());
        }



        [Fact]
        [Trait("spec", "RTN2d")]
        public void WithClientId_ShouldSetTransportClientIdCorrectly()
        {
            var clientId = "12345";
            var client = GetClientWithFakeTransport(opts =>
            {
                opts.ClientId = clientId;
                opts.Token = "123";

            });

            LastCreatedTransport.Parameters.ClientId.Should().Be(clientId);
            LastCreatedTransport.Parameters.GetParams()
                .Should().ContainKey("clientId")
                .WhichValue.Should().Be(clientId);
        }

        [Fact]
        [Trait("spec", "RTN2d")]
        public void WithoutClientId_ShouldNotSetClientIdParameterOnTransport()
        {
            var client = GetClientWithFakeTransport();

            LastCreatedTransport.Parameters.ClientId.Should().BeNullOrEmpty();
            LastCreatedTransport.Parameters.GetParams().Should().NotContainKey("clientId");
        }

        [Fact]
        [Trait("spec", "RTN2e")]
        public void WithBasicAuth_ShouldSetTransportKeyParameter()
        {
            var client = GetClientWithFakeTransport();
            LastCreatedTransport.Parameters.AuthValue.Should().Be(client.Options.Key);
            LastCreatedTransport.Parameters.GetParams().
                Should().ContainKey("key")
                .WhichValue.Should().Be(client.Options.Key);
        }

        [Fact]
        [Trait("spec", "RTN2e")]
        [Trait("spec", "RSA3c")]
        public void WithTokenAuth_ShouldSetTransportAccessTokeParameter()
        {
            var clientId = "123";
            var tokenString = "token";
            var client = GetClientWithFakeTransport(opts =>
            {
                opts.Key = "";
                opts.ClientId = clientId;
                opts.Token = tokenString;

            });

            LastCreatedTransport.Parameters.AuthValue.Should().Be(tokenString);
            LastCreatedTransport.Parameters.GetParams()
                .Should().ContainKey("accessToken")
                .WhichValue.Should().Be(tokenString);
        }

        [Fact]
        [Trait("spec", "RTN2f")]
        public void ShouldSetTransportVersionParameterTov08()
        {
            var client = GetClientWithFakeTransport();

            LastCreatedTransport.Parameters.GetParams()
                .Should().ContainKey("v")
                .WhichValue.Should().Be("0.8");
        }

        [Fact]
        [Trait("spec", "RTN2g")]
        public void ShouldSetTransportLibVersionParamater()
        {
            var client = GetClientWithFakeTransport();
<<<<<<< HEAD
            LastCreatedTransport.Parameters.GetParams().Should().ContainKey("lib");
            var v = LastCreatedTransport.Parameters.GetParams()["lib"];
            Regex.Match(v, @"^dotnet-0.8.(\d)$").Success.ShouldBeEquivalentTo(true);}
=======

            LastCreatedTransport.Parameters.GetParams()
                .Should().ContainKey("lib")
                .WhichValue.Should().Be("dotnet-0.8.6");
        }
>>>>>>> a50c58d3

        public ConnectionParameterSpecs(ITestOutputHelper output) : base(output)
        {

        }
    }
}<|MERGE_RESOLUTION|>--- conflicted
+++ resolved
@@ -122,17 +122,10 @@
         public void ShouldSetTransportLibVersionParamater()
         {
             var client = GetClientWithFakeTransport();
-<<<<<<< HEAD
             LastCreatedTransport.Parameters.GetParams().Should().ContainKey("lib");
             var v = LastCreatedTransport.Parameters.GetParams()["lib"];
-            Regex.Match(v, @"^dotnet-0.8.(\d)$").Success.ShouldBeEquivalentTo(true);}
-=======
-
-            LastCreatedTransport.Parameters.GetParams()
-                .Should().ContainKey("lib")
-                .WhichValue.Should().Be("dotnet-0.8.6");
+            Regex.Match(v, @"^dotnet-0.8.(\d)$").Success.ShouldBeEquivalentTo(true);
         }
->>>>>>> a50c58d3
 
         public ConnectionParameterSpecs(ITestOutputHelper output) : base(output)
         {
