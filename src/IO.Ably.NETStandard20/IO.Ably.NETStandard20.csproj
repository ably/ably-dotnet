--- conflicted
+++ resolved
@@ -62,20 +62,6 @@
     <ProjectReference Include="..\..\lib\delta-codec\IO.Ably.DeltaCodec\IO.Ably.DeltaCodec.csproj" />
   </ItemGroup>
 
-<<<<<<< HEAD
-  <ItemGroup>
-    <Reference Include="UnityEngine">
-      <HintPath>..\..\lib\unity\UnityEngine.dll</HintPath>
-    </Reference>
-  </ItemGroup>
-=======
-  <!-- Copy all NuGet dependencies to output directory when building for unity package -->
-  <!-- This ensures ILRepack can find all referenced assemblies via the /lib argument -->
-  <PropertyGroup Condition=" $(DefineConstants.Contains('UNITY_PACKAGE')) ">
-    <CopyLocalLockFileAssemblies>true</CopyLocalLockFileAssemblies>
-  </PropertyGroup>
->>>>>>> 89ab4cd7
-
   <!-- Copy all NuGet dependencies to output directory when building for unity package -->
   <!-- This ensures ILRepack can find all referenced assemblies via the /lib argument -->
   <PropertyGroup Condition=" $(DefineConstants.Contains('UNITY_PACKAGE')) ">
