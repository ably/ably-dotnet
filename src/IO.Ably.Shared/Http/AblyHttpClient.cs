--- conflicted
+++ resolved
@@ -73,13 +73,8 @@
         internal void CreateInternalHttpClient(TimeSpan timeout, HttpMessageHandler messageHandler)
         {
             Client = messageHandler != null ? new HttpClient(messageHandler) : new HttpClient();
-<<<<<<< HEAD
             Client.DefaultRequestHeaders.Add("X-Ably-Version", Defaults.ProtocolVersion); // RSC7a
-            Client.DefaultRequestHeaders.Add(Defaults.AblyAgentHeader, Defaults.AblyAgentIdentifier(Options.Agents)); // RSC7d
-=======
-            Client.DefaultRequestHeaders.Add("X-Ably-Version", Defaults.ProtocolVersion);
             Client.DefaultRequestHeaders.Add(Agent.AblyAgentHeader, Agent.AblyAgentIdentifier(Options.Agents)); // RSC7d
->>>>>>> d7abbdea
             Client.Timeout = timeout;
         }
 
