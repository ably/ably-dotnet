﻿using System;
using System.Reflection;
using System.Threading.Tasks;

namespace IO.Ably.Transport
{
    /// <summary>This trivial class wraps legacy callback-style API into a Task API.</summary>
    internal class TaskWrapper
    {
        readonly TaskCompletionSource<Result> _completionSource = new TaskCompletionSource<Result>();

        public Task<Result> Task => _completionSource.Task;

        public void Callback(bool res, ErrorInfo ei)
        {
            if (res)
                _completionSource.TrySetResult(Result.Ok());
            else if (ei != null)
                _completionSource.TrySetResult(Result.Fail(ei));
            else
                _completionSource.TrySetException(new Exception("Unexpected exception thrown by the TaskWrapper."));
        }

        public void SetException(Exception ex)
        {
            _completionSource.TrySetException(new AblyException(ex));
        }

        public static Task<Result<T>> Wrap<T>(Action<Action<T, ErrorInfo>> toWrapMethod)
        {
            var wrapper = new TaskWrapper<T>();
            try
            {
                toWrapMethod(wrapper.Callback);
            }
            catch (Exception ex)
            {
                wrapper.SetException(ex);
            }

            return wrapper.Task;
        }

        public static Task<Result> Wrap(Action<Action<bool, ErrorInfo>> toWrapMethod)
        {
            var wrapper = new TaskWrapper();
            try
            {
                toWrapMethod(wrapper.Callback);
            }
            catch (Exception ex)
            {
                wrapper.SetException(ex);
            }

            return wrapper.Task;
        }
    }

    internal class TaskWrapper<T>
    {
        readonly TaskCompletionSource<Result<T>> _completionSource = new TaskCompletionSource<Result<T>>();

        public Task<Result<T>> Task => _completionSource.Task;

        public void Callback(T res, ErrorInfo ei)
        {
            if (ei != null)
<<<<<<< HEAD
                _completionSource.SetResult(Result.Fail<T>(ei));
            else if (typeof(T).GetTypeInfo().IsValueType && IsNotDefaultValue(res))
                _completionSource.SetResult(Result.Ok(res));
            else if (typeof(T).GetTypeInfo().IsValueType == false && res != null)
                _completionSource.SetResult(Result.Ok(res));
=======
                _completionSource.TrySetResult(Result.Fail<T>(ei));
            else if (typeof(T).IsValueType && IsNotDefaultValue(res))
                _completionSource.TrySetResult(Result.Ok(res));
            else if (typeof(T).IsValueType == false && res != null)
                _completionSource.TrySetResult(Result.Ok(res));
>>>>>>> e83529af
            else
                _completionSource.TrySetException(new Exception("Unexpected Exception from the TaskWrapper")); //Something bad happened
        }

        private static bool IsNotDefaultValue(object res)
        {
            if (res is TimeSpan)
            {
                var span =  (TimeSpan) res;
                return span != TimeSpan.MinValue;
            }
            return Equals(res, default(T)) == false;
        }

        public void SetException(Exception ex)
        {
            _completionSource.TrySetException(new AblyException(ex));
        }
    }
}<|MERGE_RESOLUTION|>--- conflicted
+++ resolved
@@ -66,19 +66,11 @@
         public void Callback(T res, ErrorInfo ei)
         {
             if (ei != null)
-<<<<<<< HEAD
-                _completionSource.SetResult(Result.Fail<T>(ei));
+                _completionSource.TrySetResult(Result.Fail<T>(ei));
             else if (typeof(T).GetTypeInfo().IsValueType && IsNotDefaultValue(res))
-                _completionSource.SetResult(Result.Ok(res));
+                _completionSource.TrySetResult(Result.Ok(res));
             else if (typeof(T).GetTypeInfo().IsValueType == false && res != null)
-                _completionSource.SetResult(Result.Ok(res));
-=======
-                _completionSource.TrySetResult(Result.Fail<T>(ei));
-            else if (typeof(T).IsValueType && IsNotDefaultValue(res))
                 _completionSource.TrySetResult(Result.Ok(res));
-            else if (typeof(T).IsValueType == false && res != null)
-                _completionSource.TrySetResult(Result.Ok(res));
->>>>>>> e83529af
             else
                 _completionSource.TrySetException(new Exception("Unexpected Exception from the TaskWrapper")); //Something bad happened
         }
