using System;
using System.Diagnostics;
using System.Net;
using System.Text;
using Newtonsoft.Json;
using Newtonsoft.Json.Linq;

namespace IO.Ably
{
    /// <summary>
    /// An exception type encapsulating error information containing an Ably specific error code and generic status code.
    /// </summary>
    public class ErrorInfo
    {
        internal static readonly ErrorInfo ReasonClosed = new ErrorInfo("Connection closed by client", ErrorCodes.NoError);
        internal static readonly ErrorInfo ReasonDisconnected = new ErrorInfo("Connection temporarily unavailable", 80003);
        internal static readonly ErrorInfo ReasonSuspended = new ErrorInfo("Connection unavailable", ErrorCodes.ConnectionSuspended);
        internal static readonly ErrorInfo ReasonFailed = new ErrorInfo("Connection failed", ErrorCodes.ConnectionFailed);
        internal static readonly ErrorInfo ReasonRefused = new ErrorInfo("Access refused", ErrorCodes.Unauthorized);
        internal static readonly ErrorInfo ReasonTooBig = new ErrorInfo("Connection closed; message too large", ErrorCodes.BadRequest);
        internal static readonly ErrorInfo ReasonNeverConnected = new ErrorInfo("Unable to establish connection", ErrorCodes.ConnectionSuspended);
        internal static readonly ErrorInfo ReasonTimeout = new ErrorInfo("Unable to establish connection", 80014);
        internal static readonly ErrorInfo ReasonUnknown = new ErrorInfo("Unknown error", ErrorCodes.InternalError, HttpStatusCode.InternalServerError);
<<<<<<< HEAD
        internal static readonly ErrorInfo NonRenewableToken = new ErrorInfo("The library was initialized with a token without any way to renew the token when it expires (no authUrl, authCallback, or key). See https://help.ably.io/error/40171 for help", ErrorCodes.NoMeansProvidedToRenewAuthToken, HttpStatusCode.Unauthorized);
=======
        internal static readonly ErrorInfo NonRenewableToken = new ErrorInfo("The library was initialized with a token without any way to renew the token when it expires (no authUrl, authCallback, or key). See https://help.ably.io/error/40171 for help", 40171, HttpStatusCode.Unauthorized);
>>>>>>> 8e1026d9

        internal const string CodePropertyName = "code";
        internal const string StatusCodePropertyName = "statusCode";
        internal const string ReasonPropertyName = "message";
        internal const string HrefBase = "https://help.ably.io/error/";

        /// <summary>
        /// Ably error code (see https://github.com/ably/ably-common/blob/main/protocol/errors.json).
        /// </summary>
        [JsonProperty("code")]
        public int Code { get; set; }

        /// <summary>
        /// The http status code corresponding to this error.
        /// </summary>
        [JsonProperty("statusCode")]
        public HttpStatusCode? StatusCode { get; set; }

        /// <summary>
        /// Additional reason information, where available.
        /// </summary>
        [JsonProperty("message")]
        public string Message { get; set; }

        /// <summary>
        /// Link to specification detail for this error code, where available. Spec TI4.
        /// </summary>
        [JsonProperty("href")]
        public string Href { get; set; }

        /// <summary>
        /// Additional cause information, where available.
        /// </summary>
        [JsonProperty("cause")]
        public ErrorInfo Cause { get; set; }

        /// <summary>
        /// Is this Error as result of a 401 Unauthorized HTTP response.
        /// </summary>
        public bool IsUnAuthorizedError => StatusCode.HasValue &&
                                           StatusCode.Value == HttpStatusCode.Unauthorized;

        /// <summary>
        /// Is this Error as result of a 403 Forbidden HTTP response.
        /// </summary>
        public bool IsForbiddenError => StatusCode.HasValue &&
                                           StatusCode.Value == HttpStatusCode.Forbidden;

        /// <summary>
        /// Is the error Code a token error code.
        /// </summary>
        public bool IsTokenError => Code >= Defaults.TokenErrorCodesRangeStart &&
                                    Code <= Defaults.TokenErrorCodesRangeEnd;

        /// <summary>
        /// Get or Sets the InnerException.
        /// </summary>
        public Exception InnerException { get; set; }

        /// <summary>
        /// Initializes a new instance of the <see cref="ErrorInfo"/> class.
        /// </summary>
        public ErrorInfo()
        {
        }

        /// <summary>
        /// Initializes a new instance of the <see cref="ErrorInfo"/> class.
        /// </summary>
        /// <param name="reason">error reason.</param>
        public ErrorInfo(string reason)
            : this(reason, 0)
        {
        }

        /// <summary>
        /// Initializes a new instance of the <see cref="ErrorInfo"/> class.
        /// </summary>
        /// <param name="reason">error reason.</param>
        /// <param name="code">error code.</param>
        /// <param name="statusCode">optional, http status code.</param>
        /// <param name="innerException">optional, InnerException.</param>
        public ErrorInfo(string reason, int code, HttpStatusCode? statusCode, Exception innerException)
            : this(reason, code, statusCode, null, null, innerException)
        {
        }

        /// <summary>
        /// Initializes a new instance of the <see cref="ErrorInfo"/> class.
        /// </summary>
        /// <param name="reason">error reason.</param>
        /// <param name="code">error code.</param>
        /// <param name="statusCode">optional, http status code.</param>
        /// <param name="href">optional, documentation url.</param>
        /// <param name="cause">optional, another ErrorInfo that caused this one.</param>
        /// <param name="innerException">optional, InnerException.</param>
        public ErrorInfo(string reason, int code, HttpStatusCode? statusCode = null, string href = null, ErrorInfo cause = null, Exception innerException = null)
        {
            Code = code;
            StatusCode = statusCode;
            Message = reason;
            if (href.IsEmpty() && code > 0)
            {
                Href = GetHref(code);
            }
            else
            {
                Href = href;
            }

            Cause = cause;
            InnerException = innerException;
        }

        /// <inheritdoc/>
        public override string ToString()
        {
            StringBuilder result = new StringBuilder("[ErrorInfo ");
            result.Append("Reason: ").Append(LogMessage());
            if (Code > 0)
            {
                result.Append("; Code: ").Append(Code);
            }

            if (StatusCode != null)
            {
                result.Append("; StatusCode: ").Append((int)StatusCode).Append(" (").Append(StatusCode.ToString())
                    .Append(")");
            }

            if (Href != null)
            {
                result.Append("; Href: ").Append(Href);
            }

            if (Cause != null)
            {
                result.Append("; Cause: ").Append(Cause);
            }

            if (InnerException != null)
            {
                result.Append("; InnerException: ").Append(InnerException);
            }

            result.Append("]");
            return result.ToString();
        }

        internal static ErrorInfo Parse(AblyResponse response)
        {
            // RSA4d, if we have 403 response default to code 40300, this may be overwritten
            // if the response has a usable JSON body
            int errorCode = response.StatusCode == HttpStatusCode.Forbidden ? 40300 : ErrorCodes.InternalError;
            string reason = string.Empty;

            if (response.Type == ResponseType.Json)
            {
                try
                {
                    var json = JObject.Parse(response.TextResponse);
                    if (json["error"] != null)
                    {
                        reason = (string)json["error"]["message"];
                        errorCode = (int)json["error"]["code"];
                    }
                }
                catch (Exception ex)
                {
                    // If there is no json or there is something wrong we don't want to throw from here.
                    Debug.WriteLine(ex.Message);
                }
            }

            return new ErrorInfo(reason.IsEmpty() ? "Unknown error" : reason, errorCode, response.StatusCode);
        }

        /// <summary>
        /// Creates an <see cref="AblyException"/> containing the current Error.
        /// </summary>
        /// <returns>AblyException.</returns>
        public Exception AsException()
        {
            return new AblyException(this);
        }

        /// <summary>
        /// Checks if the current error's status code is retryable.
        /// </summary>
        /// <returns>true / false.</returns>
        public bool IsRetryableStatusCode()
        {
            return StatusCode.HasValue && IsRetryableStatusCode(StatusCode.Value);
        }

        private static string GetHref(int code)
        {
            return $"{HrefBase}{code}";
        }

        /// <summary>
        /// Spec: TI5.
        /// </summary>
        private string LogMessage()
        {
            string errHref = null;
            var logMessage = Message ?? string.Empty;
            if (Href.IsNotEmpty())
            {
                errHref = Href;
            }
            else if (Code > 0)
            {
                errHref = GetHref(Code);
            }

            if (errHref != null && !logMessage.Contains(errHref))
            {
                logMessage += " (See " + errHref + ")";
            }

            return logMessage;
        }

        /// <summary>
        /// Is statusCode considered retryable.
        /// </summary>
        /// <param name="statusCode">status code to check.</param>
        /// <returns>true / false.</returns>
        public static bool IsRetryableStatusCode(HttpStatusCode statusCode)
        {
            return statusCode >= (HttpStatusCode)500 && statusCode <= (HttpStatusCode)504;
        }
    }
}<|MERGE_RESOLUTION|>--- conflicted
+++ resolved
@@ -21,11 +21,7 @@
         internal static readonly ErrorInfo ReasonNeverConnected = new ErrorInfo("Unable to establish connection", ErrorCodes.ConnectionSuspended);
         internal static readonly ErrorInfo ReasonTimeout = new ErrorInfo("Unable to establish connection", 80014);
         internal static readonly ErrorInfo ReasonUnknown = new ErrorInfo("Unknown error", ErrorCodes.InternalError, HttpStatusCode.InternalServerError);
-<<<<<<< HEAD
         internal static readonly ErrorInfo NonRenewableToken = new ErrorInfo("The library was initialized with a token without any way to renew the token when it expires (no authUrl, authCallback, or key). See https://help.ably.io/error/40171 for help", ErrorCodes.NoMeansProvidedToRenewAuthToken, HttpStatusCode.Unauthorized);
-=======
-        internal static readonly ErrorInfo NonRenewableToken = new ErrorInfo("The library was initialized with a token without any way to renew the token when it expires (no authUrl, authCallback, or key). See https://help.ably.io/error/40171 for help", 40171, HttpStatusCode.Unauthorized);
->>>>>>> 8e1026d9
 
         internal const string CodePropertyName = "code";
         internal const string StatusCodePropertyName = "statusCode";
