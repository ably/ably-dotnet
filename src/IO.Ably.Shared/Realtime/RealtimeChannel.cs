--- conflicted
+++ resolved
@@ -664,17 +664,13 @@
                 Logger.Debug($"HandleStateChange state change from {State} to {state}");
             }
 
-<<<<<<< HEAD
             // RTP5a1
             if (state == ChannelState.Detached || state == ChannelState.Suspended || state == ChannelState.Failed)
             {
                 Properties.ChannelSerial = null;
             }
 
-            var oldState = State;
-=======
             var previousState = State;
->>>>>>> d7abbdea
             State = state;
 
             switch (state)
