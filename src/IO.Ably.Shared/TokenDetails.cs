--- conflicted
+++ resolved
@@ -151,16 +151,13 @@
     /// </summary>
     public static class TokenDetailsExtensions
     {
-<<<<<<< HEAD
         /// <summary>
         /// Checks whether the token is valid.
         /// </summary>
         /// <param name="token"><see cref="TokenDetails"/>.</param>
+        /// <param name="now">the correct instance of now to compare with the token.</param>
         /// <returns>true / false.</returns>
-        public static bool IsValidToken(this TokenDetails token)
-=======
         public static bool IsValidToken(this TokenDetails token, DateTimeOffset now)
->>>>>>> c35dcf2f
         {
             if (token == null)
             {
@@ -175,16 +172,13 @@
             return !token.IsExpired(now);
         }
 
-<<<<<<< HEAD
         /// <summary>
         /// Checks whether the <see cref="TokenDetails"/> are valid.
         /// </summary>
         /// <param name="token"><see cref="TokenDetails"/>.</param>
+        /// <param name="now">the correct instance of now to compare with the token.</param>
         /// <returns>true / false.</returns>
-        public static bool IsExpired(this TokenDetails token)
-=======
         public static bool IsExpired(this TokenDetails token, DateTimeOffset now)
->>>>>>> c35dcf2f
         {
             return token.Expires < now;
         }
