--- conflicted
+++ resolved
@@ -17,8 +17,6 @@
             client.AblyAuth.CurrentToken.Should().BeNull();
         }
 
-<<<<<<< HEAD
-=======
         /*
          * (RSA10a) Instructs the library to create a token immediately and ensures Token Auth is used for all future requests.
          * See RTC8 for re-authentication behaviour when called for a realtime client
@@ -75,7 +73,6 @@
             client.AblyAuth.CurrentToken.Should().BeSameAs(newToken);
         }
 
->>>>>>> 36b1e65d
         [Fact]
         [Trait("spec", "RSA10a")]
         [Trait("spec", "RSA10f")]
@@ -100,33 +97,7 @@
             client.AblyAuth.CurrentTokenParams.ShouldBeEquivalentTo(tokenParams);
             data.Ttl.Should().Be(TimeSpan.FromMinutes(260));
         }
-<<<<<<< HEAD
-=======
-
-        [Theory]
-        [InlineData(Defaults.TokenExpireBufferInSeconds + 1, false)]
-        [InlineData(Defaults.TokenExpireBufferInSeconds, true)]
-        [InlineData(Defaults.TokenExpireBufferInSeconds - 1, true)]
-        [Trait("spec", "RSA10c")]
-        public async Task Authorize_WithTokenExpiringIn15Seconds_RenewsToken(int secondsLeftToExpire, bool shouldRenew)
-        {
-            var client = GetRestClient();
-            var initialToken = new TokenDetails() { Expires = Now.AddSeconds(secondsLeftToExpire) };
-            client.AblyAuth.CurrentToken = initialToken;
-
-            var token = await client.Auth.AuthorizeAsync();
-
-            if (shouldRenew)
-            {
-                Assert.Contains("requestToken", LastRequest.Url);
-                token.Should().NotBeSameAs(initialToken);
-            }
-            else
-            {
-                token.Should().BeSameAs(initialToken);
-            }
-        }
->>>>>>> 36b1e65d
+
 
         [Fact]
         [Trait("spec", "RSA10g")]
