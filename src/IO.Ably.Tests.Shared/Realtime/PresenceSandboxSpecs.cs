﻿using System;
using System.Collections.Generic;
using System.IO;
using System.Linq;
using System.Threading;
using System.Threading.Tasks;
using FluentAssertions;
using IO.Ably.Realtime;
using IO.Ably.Tests.Infrastructure;
using IO.Ably.Transport;
using IO.Ably.Transport.States.Connection;
using IO.Ably.Types;
using Xunit;
using Xunit.Abstractions;

namespace IO.Ably.Tests.Realtime
{
    [Collection("Presence Sandbox")]
    [Trait("requires", "sandbox")]
    public class PresenceSandboxSpecs : SandboxSpecs
    {
        public class GeneralPresenceSandBoxSpecs : PresenceSandboxSpecs
        {
            public GeneralPresenceSandBoxSpecs(AblySandboxFixture fixture, ITestOutputHelper output)
                : base(fixture, output)
            {
            }

            // TODO: Add tests to makes sure Presense messages id, timestamp and connectionId are set
            [Theory]
            [ProtocolData]
            [Trait("spec", "RTP1")]
            public async Task WhenAttachingToAChannelWithNoMembers_PresenceShouldBeConsideredInSync(Protocol protocol)
            {
                var client = await GetRealtimeClient(protocol);
                var channel = client.Channels.Get(GetTestChannelName());

                await channel.AttachAsync();
                await channel.WaitForState(ChannelState.Attached);

                channel.Presence.SyncComplete.Should().BeTrue();
            }

            [Theory]
            [ProtocolData]
            [Trait("spec", "RTP1")]
            public async Task WhenAttachingToAChannelWithMembers_PresenceShouldBeInProgress(Protocol protocol)
            {
                Logger.LogLevel = LogLevel.Debug;
                var testChannel = GetTestChannelName();
                var client = await GetRealtimeClient(protocol);
                var client2 = await GetRealtimeClient(protocol);
                var channel = client.Channels.Get(testChannel);
                List<Task> tasks = new List<Task>();
                for (int count = 1; count < 10; count++)
                {
                    tasks.Add(channel.Presence.EnterClientAsync($"client-{count}", null));
                }

                await Task.WhenAll(tasks.ToArray());

                var channel2 = client2.Channels.Get(testChannel) as RealtimeChannel;
                int inSync = 0;
                int syncComplete = 0;

                channel2.InternalStateChanged += (_, args) =>
                {
                    if (args.Current == ChannelState.Attached)
                    {
                        Logger.Debug("Test: Setting inSync to - " + channel2.Presence.Map.IsSyncInProgress);
                        Interlocked.Add(ref inSync, channel2.Presence.Map.IsSyncInProgress ? 1 : 0);
                        Interlocked.Add(ref syncComplete, channel2.Presence.InternalSyncComplete ? 1 : 0);
                    }
                };

                await channel2.AttachAsync();
                await Task.Delay(1000);
                inSync.Should().Be(1);
                syncComplete.Should().Be(0);
            }

            /*
            * Test presence message map behaviour (RTP2 features)
            * Tests RTP2a, RTP2b1, RTP2b2, RTP2c, RTP2d, RTP2g, RTP18c, RTP6a features
            */
            [Theory]
            [ProtocolData]
            [Trait("spec", "RTP2")]
            [Trait("spec", "RTP2a")]
            [Trait("spec", "RTP2b1")]
            [Trait("spec", "RTP2b2")]
            [Trait("spec", "RTP2c")]
            [Trait("spec", "RTP2d")]
            [Trait("spec", "RTP2g")]
            [Trait("spec", "RTP6a")]
            [Trait("spec", "RTP18c")]
            public async Task PresenceMapBehaviour_ShouldConformToSpec(Protocol protocol)
            {
                Logger.LogLevel = LogLevel.Debug;

                var channelName = "presence_map_tests_newness".AddRandomSuffix();

                var client = await GetRealtimeClient(protocol);
                await client.WaitForState(ConnectionState.Connected);
                client.Connection.State.ShouldBeEquivalentTo(ConnectionState.Connected);

                var channel = client.Channels.Get(channelName);
                channel.Attach();
                await channel.WaitForState(ChannelState.Attached);
                channel.State.ShouldBeEquivalentTo(ChannelState.Attached);

                const string wontPass = "Won't pass newness test";

                List<PresenceMessage> presenceMessages = new List<PresenceMessage>();
                channel.Presence.Subscribe(x =>
                {
                    x.Data.Should().NotBe(wontPass, "message did not pass the newness test");
                    presenceMessages.Add(x);
                });

                /* Test message newness criteria as described in RTP2b */
                PresenceMessage[] testData = new PresenceMessage[]
                {
                    new PresenceMessage
                    {
                        Action = PresenceAction.Enter,
                        ClientId = "1",
                        ConnectionId = "1",
                        Id = "1:0",
                        Data = string.Empty
                    },
                    new PresenceMessage
                    {
                        Action = PresenceAction.Enter,
                        ClientId = "2",
                        ConnectionId = "2",
                        Id = "2:1:0",
                        Timestamp = new DateTimeOffset(2000, 1, 1, 1, 1, 1, default(TimeSpan)),
                        Data = string.Empty
                    },
                    /* Should be newer than previous one */
                    new PresenceMessage
                    {
                        Action = PresenceAction.Update,
                        ClientId = "2",
                        ConnectionId = "2",
                        Id = "2:2:1",
                        Timestamp = new DateTimeOffset(2000, 1, 1, 1, 1, 2, default(TimeSpan)),
                        Data = string.Empty
                    },
                    /* Shouldn't pass newness test because of message serial, timestamp doesn't matter in this case */
                    new PresenceMessage
                    {
                        Action = PresenceAction.Update,
                        ClientId = "2",
                        ConnectionId = "2",
                        Id = "2:1:1",
                        Timestamp = new DateTimeOffset(2000, 1, 1, 1, 1, 3, default(TimeSpan)),
                        Data = wontPass
                    },
                    /* Shouldn't pass because of message index */
                    new PresenceMessage
                    {
                        Action = PresenceAction.Update,
                        ClientId = "2",
                        ConnectionId = "2",
                        Id = "2:2:0",
                        Data = wontPass
                    },
                    /* Should pass because id is not in form connId:clientId:index and timestamp is greater */
                    new PresenceMessage
                    {
                        Action = PresenceAction.Update,
                        ClientId = "2",
                        ConnectionId = "2",
                        Id = "wrong_id",
                        Timestamp = new DateTimeOffset(2000, 1, 1, 1, 1, 10, default(TimeSpan)),
                        Data = string.Empty
                    },
                    /* Shouldn't pass because of timestamp */
                    new PresenceMessage
                    {
                        Action = PresenceAction.Update,
                        ClientId = "2",
                        ConnectionId = "2",
                        Id = "2:3:1",
                        Timestamp = new DateTimeOffset(2000, 1, 1, 1, 1, 5, default(TimeSpan)),
                        Data = wontPass
                    }
                };

                foreach (var presenceMessage in testData)
                {
                    var protocolMessage = new ProtocolMessage(ProtocolMessage.MessageAction.Presence)
                    {
                        Channel = channelName,
                        Presence = new PresenceMessage[] { presenceMessage }
                    };
                    await client.Connection.ConnectionManager.OnTransportMessageReceived(protocolMessage);
                }

                int n = 0;
                foreach (var testMsg in testData)
                {
                    if (testMsg.Data.ToString() == wontPass)
                    {
                        continue;
                    }

                    PresenceMessage factualMsg = n < presenceMessages.Count ? presenceMessages[n++] : null;
                    factualMsg.Should().NotBe(null);
                    factualMsg.Id.ShouldBeEquivalentTo(testMsg.Id);
                    factualMsg.Action.ShouldBeEquivalentTo(testMsg.Action, "message was not emitted on the presence object with original action");
                    var presentMessage = await channel.Presence.GetAsync(new Presence.GetParams
                    {
                        ClientId = testMsg.ClientId, WaitForSync = false
                    });
                    presentMessage.FirstOrDefault().Should().NotBe(null);
                    presentMessage.FirstOrDefault()?.Action.ShouldBeEquivalentTo(PresenceAction.Present, "message was not added to the presence map and stored with PRESENT action");
                }

                presenceMessages.Count.ShouldBeEquivalentTo(n, "the number of messages received didn't match the number of test messages sent.");

                /* Repeat the process now as a part of SYNC and verify everything is exactly the same */
                var channel2Name = "presence_map_tests_sync_newness".AddRandomSuffix();

                var client2 = await GetRealtimeClient(protocol);
                await client2.WaitForState(ConnectionState.Connected);
                client2.Connection.State.ShouldBeEquivalentTo(ConnectionState.Connected);

                var channel2 = client2.Channels.Get(channel2Name);
                channel2.Attach();
                await channel2.WaitForState(ChannelState.Attached);
                channel2.State.ShouldBeEquivalentTo(ChannelState.Attached);

                /* Send all the presence data in one SYNC message without channelSerial (RTP18c) */
                ProtocolMessage syncMessage = new ProtocolMessage()
                {
                        Channel = channel2Name,
                        Action = ProtocolMessage.MessageAction.Sync,
                        Presence = testData
                };

                var counter = new TaskCountAwaiter(presenceMessages.Count, 5000);
                List<PresenceMessage> syncPresenceMessages = new List<PresenceMessage>();
                channel2.Presence.Subscribe(x =>
                {
                    x.Data.Should().NotBe(wontPass, "message did not pass the newness test");
                    syncPresenceMessages.Add(x);
                    counter.Tick();
                });

                await client2.Connection.ConnectionManager.OnTransportMessageReceived(syncMessage);
                await counter.Task;

                syncPresenceMessages.Count.ShouldBeEquivalentTo(presenceMessages.Count);

                for (int i = 0; i < syncPresenceMessages.Count; i++)
                {
                    syncPresenceMessages[i].Id.ShouldBeEquivalentTo(presenceMessages[i].Id, "result should be the same in case of SYNC");
                    syncPresenceMessages[i].Action.ShouldBeEquivalentTo(presenceMessages[i].Action, "result should be the same in case of SYNC");
                }
            }

            [Theory]
            [ProtocolData]
            [Trait("spec", "RTP17")]
            public async Task Presence_ShouldHaveInternalMapForCurrentConnectionId(Protocol protocol)
            {
                /*
                 * any ENTER, PRESENT, UPDATE or LEAVE event that matches
                 * the current connectionId should be applied to the internal map
                 */

                var channelName = "RTP17".AddRandomSuffix();
                var clientA = await GetRealtimeClient(protocol, (options, settings) => { options.ClientId = "A"; });
                var channelA = clientA.Channels.Get(channelName);

                var clientB = await GetRealtimeClient(protocol, (options, settings) => { options.ClientId = "B"; });
                var channelB = clientB.Channels.Get(channelName);

                // ENTER
                PresenceMessage msgA = null, msgB = null;
                await WaitForMultiple(2, partialDone =>
                {
                    channelA.Presence.Subscribe(msg =>
                    {
                        msgA = msg;
                        partialDone();
                    });

                    channelB.Presence.Subscribe(msg =>
                    {
                        msgB = msg;
                        partialDone();
                    });

                    channelA.Presence.Enter("chA");
                });

                msgA.Should().NotBeNull();
                msgA.Action.Should().Be(PresenceAction.Enter);
                msgA.ConnectionId.Should().Be(clientA.Connection.Id);
                channelA.Presence.Map.Members.Should().HaveCount(1);
                channelA.Presence.InternalMap.Members.Should().HaveCount(1);
                channelA.Presence.Unsubscribe();

                msgB.Should().NotBeNull();
                msgB.Action.Should().Be(PresenceAction.Enter);
                msgB.ConnectionId.Should().NotBe(clientB.Connection.Id);
                channelB.Presence.Map.Members.Should().HaveCount(1);
                channelB.Presence.InternalMap.Members.Should().HaveCount(0);
                channelB.Presence.Unsubscribe();

                msgA = null;
                msgB = null;
                await WaitForMultiple(2, partialDone =>
                {
                    channelA.Presence.Subscribe(msg =>
                    {
                        msgA = msg;
                        channelA.Presence.Unsubscribe();
                        partialDone();
                    });

                    channelB.Presence.Subscribe(msg =>
                    {
                        msgB = msg;
                        channelB.Presence.Unsubscribe();
                        partialDone();
                    });

                    channelB.Presence.Enter("chB");
                });

                msgA.Should().NotBeNull();
                msgA.Action.Should().Be(PresenceAction.Enter);
                msgA.ConnectionId.Should().NotBe(clientA.Connection.Id);
                channelA.Presence.Map.Members.Should().HaveCount(2);
                channelA.Presence.InternalMap.Members.Should().HaveCount(1);

                msgB.Should().NotBeNull();
                msgB.Action.Should().Be(PresenceAction.Enter);
                msgB.ConnectionId.Should().Be(clientB.Connection.Id);
                channelB.Presence.Map.Members.Should().HaveCount(2);
                channelB.Presence.InternalMap.Members.Should().HaveCount(1);

                // UPDATE
                msgA = null;
                msgB = null;
                await WaitForMultiple(2, partialDone =>
                {
                    channelA.Presence.Subscribe(msg =>
                    {
                        msgA = msg;
                        channelA.Presence.Unsubscribe();
                        partialDone();
                    });

                    channelB.Presence.Subscribe(msg =>
                    {
                        msgB = msg;
                        channelB.Presence.Unsubscribe();
                        partialDone();
                    });

                    channelB.Presence.Update("chB-update");
                });

                msgA.Should().NotBeNull();
                msgA.Action.Should().Be(PresenceAction.Update);
                msgA.ConnectionId.Should().NotBe(clientA.Connection.Id);
                msgA.Data.ToString().Should().Be("chB-update");
                channelA.Presence.Map.Members.Should().HaveCount(2);
                channelA.Presence.InternalMap.Members.Should().HaveCount(1);

                msgB.Should().NotBeNull();
                msgB.Action.Should().Be(PresenceAction.Update);
                msgB.ConnectionId.Should().Be(clientB.Connection.Id);
                msgB.Data.ToString().Should().Be("chB-update");
                channelB.Presence.Map.Members.Should().HaveCount(2);
                channelB.Presence.InternalMap.Members.Should().HaveCount(1);

                // LEAVE
                msgA = null;
                msgB = null;
                await WaitForMultiple(2, partialDone =>
                {
                    channelA.Presence.Subscribe(msg =>
                    {
                        msgA = msg;
                        channelA.Presence.Unsubscribe();
                        partialDone();
                    });

                    channelB.Presence.Subscribe(msg =>
                    {
                        msgB = msg;
                        channelB.Presence.Unsubscribe();
                        partialDone();
                    });

                    channelB.Presence.Leave("chB-leave");
                });

                msgA.Should().NotBeNull();
                msgA.Action.Should().Be(PresenceAction.Leave);
                msgA.ConnectionId.Should().NotBe(clientA.Connection.Id);
                msgA.Data.ToString().Should().Be("chB-leave");
                channelA.Presence.Map.Members.Should().HaveCount(1);
                channelA.Presence.InternalMap.Members.Should().HaveCount(1);

                msgB.Should().NotBeNull();
                msgB.Action.Should().Be(PresenceAction.Leave);
                msgB.ConnectionId.Should().Be(clientB.Connection.Id);
                msgB.Data.ToString().Should().Be("chB-leave");
                channelB.Presence.Map.Members.Should().HaveCount(1);
                channelB.Presence.InternalMap.Members.Should().HaveCount(0);

                // clean up
                clientA.Close();
                clientB.Close();
            }

            [Theory]
            [ProtocolData]
            [Trait("spec", "RTP17a")]
            public async Task Presence_ShouldPublishAllMembersForTheCurrentConnection(Protocol protocol)
            {
                var channelName = "RTP17a".AddRandomSuffix();
                var clientId = "RTP17a-client".AddRandomSuffix();
                var capability = new Capability();
                capability.AddResource(channelName).AllowPresence().AllowPublish();
                var client = await GetRealtimeClient(protocol, (options, settings) =>
                {
                    options.DefaultTokenParams = new TokenParams { Capability = capability, ClientId = clientId };
                });

                var channel = client.Channels.Get(channelName);
                var result = await channel.Presence.EnterClientAsync(clientId, null);
                result.IsSuccess.Should().BeTrue();

                var members = await channel.Presence.GetAsync();
                members.Should().HaveCount(1);
                channel.Presence.Map.Members.Should().HaveCount(1);
                channel.Presence.InternalMap.Members.Should().HaveCount(1);
            }

            [Theory]
            [ProtocolData]
            [Trait("spec", "RTP2e")]
            public async Task PresenceMap_WhenNotSyncingAndLeaveActionArrivesMemberKeyShouldBeDeleted(Protocol protocol)
            {
                // setup 20 members on a channel
                var channelName = "RTP2e".AddRandomSuffix();
                var setupClient = await GetRealtimeClient(protocol);
                await setupClient.WaitForState(ConnectionState.Connected);
                var setupChannel = setupClient.Channels.Get(channelName);
                setupChannel.Attach();
                await setupChannel.WaitForState();
                for (int i = 0; i < 20; i++)
                {
                    await setupChannel.Presence.EnterClientAsync($"member_{i}", null);
                }

                var client = await GetRealtimeClient(protocol);
                await client.WaitForState(ConnectionState.Connected);
                var channel = client.Channels.Get(channelName);
                channel.Attach();
                await channel.WaitForState();

                // get presence messages and validate count
                var members = await channel.Presence.GetAsync();
                members.Should().HaveCount(20);

                // sync should not be in progress and initial an sync should have completed
                channel.Presence.IsSyncInProgress.Should().BeFalse("sync should have completed");
                channel.Presence.SyncComplete.Should().BeTrue();

                // pull a random member key from the presence map
                var memberNumber = new Random().Next(0, 19);
                var memberId = $"member_{memberNumber}";
                var expectedMemberKey = $"{memberId}:{setupClient.Connection.Id}";
                var actualMemberKey = channel.Presence.Map.Members[expectedMemberKey].MemberKey;

                actualMemberKey.Should().Be(expectedMemberKey);

                // wait for the member to leave
                string leftClientId = null;
                await WaitFor(done =>
                {
                    channel.Presence.Subscribe(PresenceAction.Leave, message =>
                    {
                        leftClientId = message.ClientId;
                        done();
                    });
                    setupChannel.Presence.LeaveClient(memberId, null);
                });

                // then assert that the member has left
                leftClientId.Should().Be(memberId);
                channel.Presence.Map.Members.Should().HaveCount(19);
                channel.Presence.Map.Members.ContainsKey(actualMemberKey).Should().BeFalse();
            }

            [Theory]
            [ProtocolData]
            [Trait("spec", "RTP2f")]
            [Trait("spec", "RTP18a")]
            [Trait("spec", "RTP18b")]
            public async Task PresenceMap_WhenSyncingLeaveStoredAsAbsentAndDeleted(Protocol protocol)
            {
                Logger.LogLevel = LogLevel.Debug;

                var channelName = "presence_map_tests_newness".AddRandomSuffix();

                var client = await GetRealtimeClient(protocol);
                await client.WaitForState(ConnectionState.Connected);
                client.Connection.State.ShouldBeEquivalentTo(ConnectionState.Connected);

                var channel = client.Channels.Get(channelName);
                channel.Attach();
                await channel.WaitForState(ChannelState.Attached);
                channel.State.ShouldBeEquivalentTo(ChannelState.Attached);

                PresenceMessage[] TestPresence1()
                {
                    return new PresenceMessage[]
                    {
                        new PresenceMessage
                        {
                            Action = PresenceAction.Enter,
                            ClientId = "1",
                            ConnectionId = "1",
                            Id = "1:0",
                            Data = string.Empty
                        },
                    };
                }

                PresenceMessage[] TestPresence2()
                {
                    return new PresenceMessage[]
                    {
                        new PresenceMessage
                        {
                            Action = PresenceAction.Enter,
                            ClientId = "2",
                            ConnectionId = "2",
                            Id = "2:1:0",
                            Data = string.Empty
                        },
                        new PresenceMessage
                        {
                            Action = PresenceAction.Enter,
                            ClientId = "3",
                            ConnectionId = "3",
                            Id = "3:1:0",
                            Data = string.Empty
                        },
                    };
                }

                PresenceMessage[] TestPresence3()
                {
                    return new PresenceMessage[]
                    {
                        new PresenceMessage
                        {
                            Action = PresenceAction.Leave,
                            ClientId = "3",
                            ConnectionId = "3",
                            Id = "3:0:0",
                            Data = string.Empty
                        },
                        new PresenceMessage
                        {
                            Action = PresenceAction.Enter,
                            ClientId = "4",
                            ConnectionId = "4",
                            Id = "4:1:1",
                            Data = string.Empty
                        },
                        new PresenceMessage
                        {
                            Action = PresenceAction.Leave,
                            ClientId = "4",
                            ConnectionId = "4",
                            Id = "4:2:2",
                            Data = string.Empty
                        },
                    };
                }

                bool seenLeaveMessageAsAbsentForClient4 = false;
                List<PresenceMessage> presenceMessagesLog = new List<PresenceMessage>();
                channel.Presence.Subscribe(message =>
                {
                    // keep track of the all presence messages we receive
                    presenceMessagesLog.Add(message);
                });

                channel.Presence.Subscribe(PresenceAction.Leave, async message =>
                {
                    /*
                        * Do not call it in states other than ATTACHED because of presence.get() side
                        * effect of attaching channel
                        */
                    if (message.ClientId == "4" && message.Action == PresenceAction.Leave && channel.State == ChannelState.Attached)
                    {
                        /*
                        * Client library won't return a presence message if it is stored as ABSENT
                        * so the result of the presence.get() call should be empty.
                        */
                        var result = await channel.Presence.GetAsync("4", waitForSync: false);
                        seenLeaveMessageAsAbsentForClient4 = result.ToArray().Length == 0;
                    }
                });

                await client.Connection.ConnectionManager.OnTransportMessageReceived(new ProtocolMessage()
                {
                    Action = ProtocolMessage.MessageAction.Sync,
                    Channel = channelName,
                    ChannelSerial = "1:1",
                    Presence = TestPresence1()
                });

                await client.Connection.ConnectionManager.OnTransportMessageReceived(new ProtocolMessage()
                {
                    Action = ProtocolMessage.MessageAction.Sync,
                    Channel = channelName,
                    ChannelSerial = "2:1",
                    Presence = TestPresence2()
                });

                await client.Connection.ConnectionManager.OnTransportMessageReceived(new ProtocolMessage()
                {
                    Action = ProtocolMessage.MessageAction.Sync,
                    Channel = channelName,
                    ChannelSerial = "2:",
                    Presence = TestPresence3()
                });

                var presence1 = await channel.Presence.GetAsync("1", false);
                var presence2 = await channel.Presence.GetAsync("2", false);
                var presence3 = await channel.Presence.GetAsync("3", false);
                var presenceOthers = await channel.Presence.GetAsync();

                presence1.ToArray().Length.ShouldBeEquivalentTo(0, "incomplete sync should be discarded");
                presence2.ToArray().Length.ShouldBeEquivalentTo(1, "client with id==2 should be in presence map");
                presence3.ToArray().Length.ShouldBeEquivalentTo(1, "client with id==3 should be in presence map");
                presenceOthers.ToArray().Length.ShouldBeEquivalentTo(2, "presence map should be empty");

                seenLeaveMessageAsAbsentForClient4.ShouldBeEquivalentTo(true, "LEAVE message for client with id==4 was not stored as ABSENT");

                PresenceMessage[] correctPresenceHistory = new PresenceMessage[]
                {
                    /* client 1 enters (will later be discarded) */
                    new PresenceMessage(PresenceAction.Enter, "1"),
                    /* client 2 enters */
                    new PresenceMessage(PresenceAction.Enter, "2"),
                    /* client 3 enters and never leaves because of newness comparison for LEAVE fails */
                    new PresenceMessage(PresenceAction.Enter, "3"),
                    /* client 4 enters and leaves */
                    new PresenceMessage(PresenceAction.Enter, "4"),
                    new PresenceMessage(PresenceAction.Leave, "4"), /* geting dupe */
                    /* client 1 is eliminated from the presence map because the first portion of SYNC is discarded */
                    new PresenceMessage(PresenceAction.Leave, "1")
                };

                presenceMessagesLog.Count.ShouldBeEquivalentTo(correctPresenceHistory.Length);

                for (int i = 0; i < correctPresenceHistory.Length; i++)
                {
                    PresenceMessage factualMsg = presenceMessagesLog[i];
                    PresenceMessage correctMsg = correctPresenceHistory[i];
                    factualMsg.ClientId.ShouldBeEquivalentTo(correctMsg.ClientId);
                    factualMsg.Action.ShouldBeEquivalentTo(correctMsg.Action);
                }
            }

            [Theory]
            [ProtocolData]
            [Trait("spec", "RTP3")]
            public async Task Presence_AfterReconnectingShouldReattachChannelAndResumeBrokenSync(Protocol protocol)
            {
                var channelName = "RTP3".AddRandomSuffix();

                // must be greater than 100 to break up sync into multiple messages
                var enterCount = 150;

                var setupClient = await GetRealtimeClient(protocol);
                await setupClient.WaitForState(ConnectionState.Connected);

                // setup: enter clients on channel
                var testChannel = setupClient.Channels.Get(channelName);
                await testChannel.WaitForState(ChannelState.Attached);
                testChannel.Presence.Subscribe(PresenceAction.Enter, message => { });
                for (int i = 0; i < enterCount; i++)
                {
                    var clientId = $"fakeclient:{i}";
                    await testChannel.Presence.EnterClientAsync(clientId, $"RTP3 test entry {i}");
                }

                var client = await GetRealtimeClient(protocol, (options, _) =>
                {
                    Logger.LogLevel = LogLevel.Debug;
                });
                await client.WaitForState();

                var channel = client.Channels.Get(channelName);

                var transport = client.GetTestTransport();
                int syncCount = 0;
                transport.AfterDataReceived = protocolMessage =>
                {
                    if (protocolMessage.Action == ProtocolMessage.MessageAction.Sync)
                    {
                        syncCount++;

                        // interrupt after first page of results
                        if (syncCount == 2)
                        {
                            transport.Close(false);
                        }
                    }
                };

                channel.Attach();
                await channel.WaitForState(ChannelState.Attached);
                channel.State.Should().Be(ChannelState.Attached);

                await client.WaitForState(ConnectionState.Disconnected);
                client.Connection.State.Should().Be(ConnectionState.Disconnected);

                await client.WaitForState(ConnectionState.Connected);
                client.Connection.State.Should().Be(ConnectionState.Connected);

                await Task.Delay(500);

                var messages = await channel.Presence.GetAsync();
                var messageList = messages as IList<PresenceMessage> ?? messages.ToList();
                messageList.Count.ShouldBeEquivalentTo(enterCount, "Message count should match enterCount");

                syncCount.Should().Be(2);

                transport.AfterDataReceived = null;
                setupClient.Close();
                client.Close();
            }

            [Theory]
            [ProtocolData]
            [Trait("spec", "RTP11")]
            [Trait("spec", "RTP11b")]
            [Trait("spec", "RTP11c")]
            [Trait("spec", "RTP11c1")]
            [Trait("spec", "RTP11c2")]
            [Trait("spec", "RTP11c3")]
            [Trait("spec", "RTP11d")]
            public async Task Presence_GetMethodBehaviour(Protocol protocol)
            {
                string channelName = "RTP11".AddRandomSuffix();
                var client1 = await GetRealtimeClient(protocol);
                var client2 = await GetRealtimeClient(protocol, (options, settings) => options.AutoConnect = false);

                var channel1 = client1.Channels.Get(channelName);
                await channel1.Presence.EnterClientAsync("1", "one");
                await channel1.Presence.EnterClientAsync("2", "two");

                var channel2 = client2.Channels.Get(channelName);
                var ch2Awaiter = new PresenceAwaiter(channel2);

                // with waitForSync set to false,
                // should result in 0 members because autoConnect is set to false
                var presenceMessages1 = await channel2.Presence.GetAsync(false);
                presenceMessages1.Should().HaveCount(0);

                client2.Connection.Connect();

                // With waitForSync is true it should get all the members entered on the first connection
                var presenceMessages2 = await channel2.Presence.GetAsync(true);
                presenceMessages2.Should().HaveCount(2);

                // enter third member from second connection
                await channel2.Presence.EnterClientAsync("3", null);

                // wait for the above to raise a subscribe event
                await ch2Awaiter.WaitFor(1);

                // filter by clientId
                var presenceMessages3 = await channel2.Presence.GetAsync("1");
                presenceMessages3.Should().HaveCount(1);
                presenceMessages3.First().ClientId.Should().Be("1");

                // filter by connectionId
                var presenceMessages4 = await channel2.Presence.GetAsync(connectionId: client2.Connection.Id);
                presenceMessages4.Should().HaveCount(1);
                presenceMessages4.First().ClientId.Should().Be("3");

                // filter by both clientId and connectionId
                var presenceMessages5 = await channel2.Presence.GetAsync(connectionId: client1.Connection.Id, clientId: "2");
                var presenceMessages6 = await channel2.Presence.GetAsync(connectionId: client2.Connection.Id, clientId: "2");
                presenceMessages5.Should().HaveCount(1);
                presenceMessages6.Should().HaveCount(0);
                presenceMessages5.First().ClientId.Should().Be("2");

                // become SUSPENDED
                await client2.ConnectionManager.SetState(new ConnectionSuspendedState(client2.ConnectionManager, Logger));
                await client2.WaitForState(ConnectionState.Suspended);

                // with waitForSync set to false, should get all the three members
                var presenceMessages7 = await channel2.Presence.GetAsync(false);
                presenceMessages7.Should().HaveCount(3);

                // with waitForSync set to true, should get exception
                client2.Connection.State.Should().Be(ConnectionState.Suspended);
                try
                {
                    await channel2.Presence.GetAsync(true);
                    throw new Exception("waitForSync=true shouldn't succeed in SUSPENDED state");
                }
                catch (AblyException e)
                {
                    e.ErrorInfo.Code.Should().Be(91005);
                }
            }

            [Theory]
            [ProtocolData]
            [Trait("spec", "RTP19")]
            public async Task PresenceMap_WithExistingMembers_WhenSync_ShouldRemoveLocalMembers_RTP19(Protocol protocol)
            {
                var channelName = "RTP19".AddRandomSuffix();
                var client = await GetRealtimeClient(protocol);
                var channel = client.Channels.Get(channelName);

                // ENTER presence on a channel
                await channel.Presence.EnterClientAsync("1", "one");
                await channel.Presence.EnterClientAsync("2", "two");
                channel.Presence.Map.Members.Should().HaveCount(2);

                var localMessage = new PresenceMessage()
                {
                    Action = PresenceAction.Enter,
                    Id = $"local:0:0",
                    Timestamp = DateTimeOffset.UtcNow,
                    ClientId = "local".AddRandomSuffix(),
                    ConnectionId = "local",
                    Data = "local data"
                };

                // inject a member directly into the local PresenceMap
                channel.Presence.Map.Members[localMessage.MemberKey] = localMessage;
                channel.Presence.Map.Members.Should().HaveCount(3);
                channel.Presence.Map.Members.ContainsKey(localMessage.MemberKey).Should().BeTrue();

                var members = (await channel.Presence.GetAsync()).ToArray();
                members.Should().HaveCount(3);
                members.Where(m => m.ClientId == "1").Should().HaveCount(1);

                var leaveMessages = new List<PresenceMessage>();
                await WaitFor(async done =>
                {
                    channel.Presence.Subscribe(PresenceAction.Leave, message =>
                    {
                        leaveMessages.Add(message);
                        done();
                    });

                    // trigger a server initiated SYNC
                    await client.ConnectionManager.SetState(new ConnectionSuspendedState(client.ConnectionManager, new ErrorInfo("RTP19 test"), client.Logger));
                    await client.WaitForState(ConnectionState.Suspended);

                    await client.ConnectionManager.SetState(new ConnectionConnectedState(client.ConnectionManager, null));
                    await client.WaitForState(ConnectionState.Connected);
                });

                // A LEAVE event should have be published for the injected member
                leaveMessages.Should().HaveCount(1);
                leaveMessages[0].ClientId.Should().Be(localMessage.ClientId);

                // valid members entered for this connection are still present
                members = (await channel.Presence.GetAsync()).ToArray();
                members.Should().HaveCount(2);
                members.Any(m => m.ClientId == localMessage.ClientId).Should().BeFalse();
            }

            [Theory]
            [ProtocolData]
            [Trait("spec", "RTP19a")]
            [Trait("spec", "RTP6b")]
            public async Task PresenceMap_WithExistingMembers_WhenBecomesAttachedWithoutHasPresence_ShouldEmitLeavesForExistingMembers(Protocol protocol)
            {
                /* (RTP19a) If the PresenceMap has existing members when an ATTACHED message
                 is received without a HAS_PRESENCE flag, the client library should emit a
                 LEAVE event for each existing member, and the PresenceMessage published should
                 contain the original attributes of the presence member with the action set to LEAVE,
                 PresenceMessage#id set to null, and the timestamp set to the current time. Once complete,
                 all members in the PresenceMap should be removed as there are no members present on the channel
                 */

                var channelName = "RTP19a".AddRandomSuffix();
                var client = await GetRealtimeClient(protocol);
                await client.WaitForState();
                var channel = client.Channels.Get(channelName);

                var localMessage1 = new PresenceMessage()
                {
                    Action = PresenceAction.Enter,
                    Id = $"local:0:1",
                    Timestamp = DateTimeOffset.UtcNow,
                    ClientId = "local".AddRandomSuffix(),
                    ConnectionId = "local",
                    Data = "local data 1"
                };

                var localMessage2 = new PresenceMessage()
                {
                    Action = PresenceAction.Enter,
                    Id = $"local:0:2",
                    Timestamp = DateTimeOffset.UtcNow,
                    ClientId = "local".AddRandomSuffix(),
                    ConnectionId = "local",
                    Data = "local data 2"
                };

                // inject a members directly into the local PresenceMap
                channel.Presence.Map.Members[localMessage1.MemberKey] = localMessage1;
                channel.Presence.Map.Members[localMessage2.MemberKey] = localMessage2;
                channel.Presence.Map.Members.Should().HaveCount(2);

                bool hasPresence = true;
                int leaveCount = 0;
                await WaitForMultiple(4, partialDone =>
                {
                    client.GetTestTransport().AfterDataReceived += message =>
                    {
                        if (message.Action == ProtocolMessage.MessageAction.Attached)
                        {
                            hasPresence = message.HasFlag(ProtocolMessage.Flag.HasPresence);
                            partialDone();
                        }
                    };

                    // (RTP6b) Subscribe with a single action argument
                    channel.Presence.Subscribe(PresenceAction.Leave, leaveMsg =>
                    {
                        leaveMsg.ClientId.Should().StartWith("local");
                        leaveMsg.Action.Should().Be(PresenceAction.Leave, "Action shold be leave");
                        leaveMsg.Timestamp.Should().BeCloseTo(DateTime.UtcNow, 200, "timestamp should be current time" );
                        leaveMsg.Id.Should().BeNull("Id should be null");
                        leaveCount++;
                        partialDone(); // should be called twice
                    });

                    channel.Attach((b, info) =>
                    {
                        b.Should().BeTrue();
                        info.Should().BeNull();
                        partialDone();
                    });
                });

                hasPresence.Should().BeFalse("ATTACHED message was received without a HAS_PRESENCE flag");
                leaveCount.Should().Be(2, "should emit a LEAVE event for each existing member");

                var members = await channel.Presence.GetAsync();
                members.Should().HaveCount(0, "should be no members");
            }

            [Theory]
            [ProtocolData]
            public async Task WillThrowAblyException_WhenInvalidMessagesArePresent(Protocol protocol)
            {
                Logger.LogLevel = LogLevel.Debug;

                var channelName = "presence_tests_exception".AddRandomSuffix();

                var client = await GetRealtimeClient(protocol);
                await client.WaitForState(ConnectionState.Connected);
                client.Connection.State.ShouldBeEquivalentTo(ConnectionState.Connected);

                var channel = client.Channels.Get(channelName);
                channel.Attach();
                await channel.WaitForState(ChannelState.Attached);
                channel.State.ShouldBeEquivalentTo(ChannelState.Attached);

                PresenceMessage[] TestPresence1()
                {
                    return new PresenceMessage[]
                    {
                        new PresenceMessage
                        {
                            Action = PresenceAction.Enter,
                            ClientId = "2",
                            ConnectionId = "2",
                            Id = "2:1:0",
                            Data = string.Empty
                        },
                        new PresenceMessage
                        {
                            Action = PresenceAction.Enter,
                            ClientId = "2",
                            ConnectionId = "2",
                            Id = "2:1:SHOULD_ERROR",
                            Data = string.Empty
                        },
                    };
                }

                bool caught = false;
                try
                {
                    channel.Presence.OnPresence(TestPresence1(), "xyz");
                }
                catch (Exception ex)
                {
                    ex.Should().BeOfType<AblyException>();
                    caught = true;
                }

                caught.Should().BeTrue();
            }

            [Theory]
            [ProtocolData]
            public async Task CanSend_EnterWithStringArray(Protocol protocol)
            {
                var client = await GetRealtimeClient(protocol, (opts, _) => opts.ClientId = "test");

                var channel = client.Channels.Get("test" + protocol);

                await channel.Presence.EnterAsync(new[] { "test", "best" });

                await Task.Delay(2000);
                var presence = await channel.Presence.GetAsync();
                presence.Should().HaveCount(1);
            }

            [Theory]
            [ProtocolData]
            public async Task Presence_HasCorrectTimeStamp(Protocol protocol)
            {
                var client = await GetRealtimeClient(protocol, (opts, _) => opts.ClientId = "presence-timestamp-test");

                var channel = client.Channels.Get("test".AddRandomSuffix());
                DateTimeOffset? time = null;
                channel.Presence.Subscribe(message =>
                {
                    Output.WriteLine($"{message.ConnectionId}:{message.Timestamp}");
                    time = message.Timestamp;
                    ResetEvent.Set();
                });

                await channel.Presence.EnterAsync(new[] { "test", "best" });

                ResetEvent.WaitOne(2000);
                time.Should().HaveValue();
            }

            [Fact]
            public void PresenceMessage_IsNewerThan_RaisesExceptionWithMalformedIdStrings()
            {
                // Set the first portion of the Id to match the connection id
                // This is so the message does not appear synthesised
                var p1 = new PresenceMessage(PresenceAction.Present, "client1");
                p1.Id = "abcdef:1:1";
                p1.ConnectionId = "abcdef";
                p1.Timestamp = new DateTimeOffset(2000, 1, 1, 1, 1, 1, 1, TimeSpan.Zero);
                var p2 = new PresenceMessage(PresenceAction.Present, "client2");

                // make the timestamps the same so we can get to the parsing part of the code
                p2.Timestamp = p1.Timestamp;
                p2.Id = "abcdef:this_should:error";
                p2.ConnectionId = "abcdef";

                bool exHandled = false;
                try
                {
                    p1.IsNewerThan(p2);
                }
                catch (Exception e)
                {
                    e.Should().BeOfType<AblyException>();
                    e.Message.Should().Contain("this_should:error");
                    exHandled = true;
                }

                exHandled.Should().BeTrue();
                exHandled = false;

                try
                {
                    p2.IsNewerThan(p1);
                }
                catch (Exception e)
                {
                    e.Should().BeOfType<AblyException>();
                    e.Message.Should().Contain("this_should:error");
                    exHandled = true;
                }

                exHandled.Should().BeTrue();
                exHandled = false;

                // test not enough sections
                p2.Id = "abcdef:2";
                try
                {
                    p1.IsNewerThan(p2);
                }
                catch (Exception e)
                {
                    e.Should().BeOfType<AblyException>();
                    e.Message.Should().Contain("abcdef:2");
                    exHandled = true;
                }

                exHandled.Should().BeTrue();
                exHandled = false;

                try
                {
                    p2.IsNewerThan(p1);
                }
                catch (Exception e)
                {
                    e.Should().BeOfType<AblyException>();
                    e.Message.Should().Contain("abcdef:2");
                    exHandled = true;
                }

                exHandled.Should().BeTrue();
                exHandled = false;

                // correctly formatted Ids should not throw an exception
                p2.Id = p1.Id;
                try
                {
                    p2.IsNewerThan(p1);
                }
                catch (Exception)
                {
                    exHandled = true;
                }

                exHandled.Should().BeFalse();
            }

            [Trait("spec", "RTP5")]
            public class ChannelStatechangeSideEffects : PresenceSandboxSpecs
            {
                public ChannelStatechangeSideEffects(AblySandboxFixture fixture, ITestOutputHelper output)
                    : base(fixture, output)
                {
                }

                [Theory]
                [ProtocolData(ChannelState.Failed)]
                [ProtocolData(ChannelState.Detached)]
                [Trait("spec", "RTP5a")]
                public async Task WhenChannelBecomesFailedOrDetached_QueuedPresenceMessagesShouldFail(Protocol protocol, ChannelState channelState)
                {
                    var client = await GetRealtimeClient(protocol);
                    await client.WaitForState();

                    var channel = client.Channels.Get("RTP5a".AddRandomSuffix()) as RealtimeChannel;

                    int initialCount = 0;
                    bool? success = null;
                    ErrorInfo errInfo = null;
                    await WaitForMultiple(2, partialDone =>
                    {
                        // insert an error when attaching
                        channel.Once(ChannelEvent.Attaching, args =>
                        {
                             // before we change the state capture proof that we have a queued message
                             initialCount = channel.Presence.PendingPresenceQueue.Count;
                             channel.SetChannelState(channelState, new ErrorInfo("RTP5a test"));
                             partialDone();
                        });

                        // enter client, this should trigger attach
                        channel.Presence.EnterClient("123", null, (b, info) =>
                        {
                            success = b;
                            errInfo = info;
                            partialDone();
                        });
                    });

                    initialCount.Should().Be(1, "a presence message should have been queued");
                    success.Should().HaveValue("EnterClient callback should have executed");
                    success.Value.Should().BeFalse("queued presence message should have failed immediately");
                    errInfo.Message.Should().Be("RTP5a test");
                    channel.Presence.PendingPresenceQueue.Should().HaveCount(0, "presence message queue should have been cleared");

                    client.Close();
                }

                [Theory]
                [ProtocolData(ChannelState.Failed)]
                [ProtocolData(ChannelState.Detached)]
                [Trait("spec", "RTP5a")]
                public async Task WhenChannelBecomesFailedOrDetached_ShouldClearPresenceMapAndShouldNotEmitEvents(Protocol protocol, ChannelState channelState)
                {
                    var client = await GetRealtimeClient(protocol);
                    await client.WaitForState();

                    var channel = client.Channels.Get("RTP5a".AddRandomSuffix()) as RealtimeChannel;
                    var result = await channel.Presence.EnterClientAsync("123", null);
                    result.IsSuccess.Should().BeTrue();

                    channel.Presence.Map.Members.Should().HaveCount(1);
                    channel.Presence.InternalMap.Members.Should().HaveCount(1);

                    bool didReceiveMessage = false;
                    channel.Subscribe(msg => { didReceiveMessage = true; });
                    didReceiveMessage.Should().BeFalse("No events should be emitted");

                    channel.SetChannelState(channelState, new ErrorInfo("RTP5a test"));

                    await channel.WaitForState(channelState);

                    channel.Presence.Map.Members.Should().HaveCount(0);
                    channel.Presence.InternalMap.Members.Should().HaveCount(0);

                    client.Close();
                }

                [Theory]
                [ProtocolData]
                [Trait("spec", "RTP5b")]
                public async Task WhenChannelBecomesAttached_ShouldSendQueuedMessagesAndInitiateSYNC(Protocol protocol)
                {
                    var client1 = await GetRealtimeClient(protocol);
                    var client2 = await GetRealtimeClient(protocol);

                    await client1.WaitForState();
                    await client2.WaitForState();

                    var channel1 = client1.Channels.Get("RTP5b_ch1".AddRandomSuffix());
                    var result = await channel1.Presence.EnterClientAsync("client1", null);
                    result.IsFailure.Should().BeFalse();

                    var channel2 = client2.Channels.Get(channel1.Name);
                    var presence2 = channel2.Presence;

                    await WaitForMultiple(2, partialDone =>
                    {
                        presence2.EnterClient("client2", null, (b, info) =>
                        {
                            presence2.PendingPresenceQueue.Should().HaveCount(0);
                            partialDone();
                        });

                        presence2.Subscribe(PresenceAction.Enter, msg =>
                        {
                            presence2.Map.Members.Should().HaveCount(presence2.SyncComplete ? 2 : 1);
                            presence2.Unsubscribe();
                            partialDone();
                        });

                        presence2.PendingPresenceQueue.Should().HaveCount(1);
                        presence2.SyncComplete.Should().BeFalse();
                        presence2.Map.Members.Should().HaveCount(0);
                    });

                    var transport = client2.GetTestTransport();
                    transport.ProtocolMessagesReceived.Any(m => m.Action == ProtocolMessage.MessageAction.Sync).Should().BeTrue();
                    presence2.SyncComplete.Should().BeTrue();
                    presence2.Map.Members.Should().HaveCount(2);

                    client1.Close();
                }
                
                [Trait("spec", "RTP5c2")]
                public async Task WhenChannelBecomesAttached_AndSyncInitiatedAsPartOfAttach_AndResumeIsFalseAndSyncNotExpected_ShouldReEnterMembersInInternalMap(Protocol protocol)
                {
                    /*
                     * If the resumed flag is false and a SYNC is not expected...
                     */

                    var channelName = "RTP5c2_2".AddRandomSuffix();
                    var setupClient = await GetRealtimeClient(protocol);
                    var setupChannel = setupClient.Channels.Get(channelName);

                    // enter 3 client to the channel
                    for (int i = 0; i < 3; i++)
                    {
                        await setupChannel.Presence.EnterClientAsync($"member_{i}", null);
                    }

                    var client = await GetRealtimeClient(protocol,(options, settings) => { options.ClientId = "local"; });
                    await client.WaitForState();
                    var channel = client.Channels.Get(channelName);
                    var presence = channel.Presence;

                    var p = await presence.GetAsync();
                    p.Should().HaveCount(3);

                    await presence.EnterAsync();

                    presence.Map.Members.Should().HaveCount(4);
                    presence.InternalMap.Members.Should().HaveCount(1);

                    List<PresenceMessage> leaveMessages = new List<PresenceMessage>();
                    PresenceMessage updateMessage = null;
                    PresenceMessage enterMessage = null;
                    bool? hasPresence = null;
                    bool? resumed = null;
                    await WaitForMultiple(2, partialDone =>
                    {
                        presence.Subscribe(PresenceAction.Leave, message =>
                        {
                            leaveMessages.Add(message);
                        });

                        presence.Subscribe(PresenceAction.Update, message =>
                        {
                            updateMessage = message;
                            partialDone(); // 1 call
                        });

                        presence.Subscribe(PresenceAction.Enter, message =>
                        {
                            enterMessage = message; // not expected to hit
                        });

                        client.GetTestTransport().AfterDataReceived = message =>
                        {
                            if (message.Action == ProtocolMessage.MessageAction.Attached)
                            {
                                hasPresence = message.HasFlag(ProtocolMessage.Flag.HasPresence);
                                resumed = message.HasFlag(ProtocolMessage.Flag.Resumed);
                                client.GetTestTransport().AfterDataReceived = _ => { };
                                partialDone(); // 1 call
                            }
                        };

                        // inject attached message
                        var protocolMessage = new ProtocolMessage(ProtocolMessage.MessageAction.Attached)
                        {
                            Channel = channelName, Flags = 0 // no presence, no resume
                        };

                        client.GetTestTransport().FakeReceivedMessage(protocolMessage);
                    });

                    leaveMessages.Should().HaveCount(4);
                    foreach (var msg in leaveMessages)
                    {
                        msg.ClientId.Should().BeOneOf("member_0", "member_1", "member_2", "local");
                    }

                    updateMessage.Should().NotBeNull();
                    updateMessage.ClientId.Should().Be("local");
                    enterMessage.Should().BeNull();

                    presence.Unsubscribe();
                    var remainingMembers = await presence.GetAsync();

                    remainingMembers.Should().HaveCount(1);
                    remainingMembers.First().ClientId.Should().Be("local");
                    
                    client.Close();
                }
                
                [Trait("spec", "RTP16a")]
                public async Task ConnectionStateCondition_WhenConnectionIsConnected_AllPresenceMessageArePublishedImmediately(Protocol protocol)
                {
                    var client = await GetRealtimeClient(protocol, (options, settings) => { options.ClientId = "RTP16a"; });
                    var channel = client.Channels.Get("RTP16a".AddRandomSuffix()) as RealtimeChannel;

                    ErrorInfo errInfo = null;
                    bool connecting = false;
                    bool connected = false;
                    List<int> queueCounts = new List<int>();

                    channel.State.Should().NotBe(ChannelState.Attached);

                    await WaitFor(done =>
                    {
                        channel.Presence.Enter("foo", (b, info) =>
                        {
                            errInfo = info;

                            // after Enter the client should be connected and the queued message sent
                            connected = client.Connection.State == ConnectionState.Connected;
                            queueCounts.Add(channel.Presence.PendingPresenceQueue.Count); // expect 0
                            done();
                        });

                        // 1 message should be queued at this point
                        queueCounts.Add(channel.Presence.PendingPresenceQueue.Count);

                        // The client should be connecting
                        connecting = client.Connection.State == ConnectionState.Connecting;
                    });

                    channel.State.Should().Be(ChannelState.Attached);

                    connecting.Should().BeTrue();
                    connected.Should().BeTrue();
                    errInfo.Should().BeNull();
                    queueCounts[0].Should().Be(1);
                    queueCounts[1].Should().Be(0);

                    // clean up
                    client.Close();
                }
                
                [Theory]
                [ProtocolData]
                [Trait("spec", "RTP16b")]
                public async Task ChannelStateCondition_WhenChannelIsInitialisedOrAttaching_MessageArePublishedWhenChannelBecomesAttached(Protocol protocol)
                {
                    /* tests channel initialized and attaching states */

                    var client = await GetRealtimeClient(protocol, (options, settings) => { options.ClientId = "RTP16b"; });
                    var channel = client.Channels.Get("RTP16a".AddRandomSuffix()) as RealtimeChannel;

                    List<int> queueCounts = new List<int>();
                    Presence.QueuedPresenceMessage[] presenceMessages = null;

                    await WaitForMultiple(3, partialDone =>
                    {
                        channel.Once(ChannelEvent.Attached, change =>
                        {
                            queueCounts.Add(channel.Presence.PendingPresenceQueue.Count);
                            partialDone();
                        });

                        channel.Once(ChannelEvent.Attaching, change =>
                        {
                            channel.Presence.Enter(channel.State.ToString(), (b, info) =>
                            {
                                partialDone();
                            });
                            queueCounts.Add(channel.Presence.PendingPresenceQueue.Count);
                            presenceMessages = channel.Presence.PendingPresenceQueue.ToArray();
                        });

                        // Enter whilst Initialized
                        channel.Presence.Enter(channel.State.ToString(), (b, info) =>
                        {
                            partialDone();
                        });
                    });

                    queueCounts[0].Should().Be(2);
                    queueCounts[1].Should().Be(0);
                    presenceMessages[0].Message.Data.Should().Be("Initialized");
                    presenceMessages[1].Message.Data.Should().Be("Attaching");

                    // clean up
                    client.Close();
                }

                [Theory]
                [ProtocolData]
                [Trait("spec", "RTP16b")]
                public async Task ChannelStateCondition_WhenQueueMessagesIsFalse_WhenChannelIsInitialisedOrAttaching_MessageAreNotPublished(Protocol protocol)
                {
                    var client = await GetRealtimeClient(protocol, (options, settings) =>
                    {
                        options.ClientId = "RTP16b";
                        options.QueueMessages = false;
                    });
                    var channel = client.Channels.Get("RTP16a".AddRandomSuffix()) as RealtimeChannel;

                    await client.WaitForState(ConnectionState.Connected);
                    await client.ConnectionManager.SetState(new ConnectionDisconnectedState(client.ConnectionManager, client.Logger));
                    await client.WaitForState(ConnectionState.Disconnected);

                    List<int> queueCounts = new List<int>();
                    Presence.QueuedPresenceMessage[] presenceMessages = null;

                    channel.Presence.Enter(client.Connection.State.ToString(), (b, info) =>{ });
                    presenceMessages = channel.Presence.PendingPresenceQueue.ToArray();

                    presenceMessages.Should().HaveCount(0);

                    // clean up
                    client.Close();
                }
                
                [Theory]
                [ProtocolData]
                [Trait("spec", "RTP16b")]
                public async Task ConnectionStateCondition_WhenConnectionIsDisconnected_MessageArePublishedWhenConnectionBecomesConnected(Protocol protocol)
                {
                    /* tests disconnecting and connecting states */

                    var client = await GetRealtimeClient(protocol, (options, settings) => { options.ClientId = "RTP16b"; });
                    var channel = client.Channels.Get("RTP16a".AddRandomSuffix()) as RealtimeChannel;

                    List<int> queueCounts = new List<int>();
                    Presence.QueuedPresenceMessage[] presenceMessages = null;

                    // force disconnected state
                    await client.ConnectionManager.SetState(new ConnectionDisconnectedState(client.ConnectionManager, client.Logger));
                    await client.WaitForState(ConnectionState.Disconnected);

                    await WaitForMultiple(2, partialDone =>
                    {
                        client.Connection.Once(ConnectionEvent.Connecting, change =>
                        {
                            // Enter whilst Connecting
                            channel.Presence.Enter(client.Connection.State.ToString(), (b, info) =>
                            {
                                // there should be no messages queued at this point
                                queueCounts.Add(channel.Presence.PendingPresenceQueue.Count);
                                partialDone();
                            });

                            // there should be 2 messages queued at this point
                            queueCounts.Add(channel.Presence.PendingPresenceQueue.Count);
                            presenceMessages = channel.Presence.PendingPresenceQueue.ToArray();
                        });

                        // Enter whilst Disconnected
                        channel.Presence.Enter(client.Connection.State.ToString(), (b, info) =>
                        {
                            partialDone();
                        });
                    });

                    queueCounts[0].Should().Be(2);
                    queueCounts[1].Should().Be(0);
                    presenceMessages[0].Message.Data.Should().Be("Disconnected");
                    presenceMessages[1].Message.Data.Should().Be("Connecting");

                    // clean up
                    client.Close();
                }

                [Theory]
                [ProtocolData]
<<<<<<< HEAD
                [Trait("spec", "RTP5c2")]
                public async Task WhenChannelBecomesAttached_AndSyncInitiatedAsPartOfAttach_AndResumeIsFalseAndSyncNotExpected_ShouldReEnterMembersInInternalMap(Protocol protocol)
=======
                [Trait("spec", "RTP16b")]
                public async Task ConnectionStateCondition_WhenConnectionIsInitialized_MessageArePublishedWhenConnectionBecomesConnected(Protocol protocol)
                {
                    /* tests initialized and connecting states */

                    var client = await GetRealtimeClient(protocol, (options, settings) => { options.ClientId = "RTP16b"; });
                    var channel = client.Channels.Get("RTP16a".AddRandomSuffix()) as RealtimeChannel;

                    List<int> queueCounts = new List<int>();
                    Presence.QueuedPresenceMessage[] presenceMessages = null;

                    // force Initialized state
                    await client.ConnectionManager.SetState(new ConnectionInitializedState(client.ConnectionManager, client.Logger));
                    await client.WaitForState(ConnectionState.Initialized);

                    await WaitForMultiple(2, partialDone =>
                    {
                        client.Connection.Once(ConnectionEvent.Connecting, change =>
                        {
                            // Enter whilst Connecting
                            channel.Presence.Enter(client.Connection.State.ToString(), (b, info) =>
                            {
                                // there should be no messages queued at this point
                                queueCounts.Add(channel.Presence.PendingPresenceQueue.Count);
                                partialDone();
                            });

                            // there should be 2 messages queued at this point
                            queueCounts.Add(channel.Presence.PendingPresenceQueue.Count);
                            presenceMessages = channel.Presence.PendingPresenceQueue.ToArray();
                        });

                        // Enter whilst Initialized
                        channel.Presence.Enter(client.Connection.State.ToString(), (b, info) =>
                        {
                            partialDone();
                        });
                    });

                    queueCounts[0].Should().Be(2);
                    queueCounts[1].Should().Be(0);
                    presenceMessages[0].Message.Data.Should().Be("Initialized");
                    presenceMessages[1].Message.Data.Should().Be("Connecting");
                                        
                    // clean up
                    client.Close();
                }
                
                [Trait("spec", "RTP16c")]
                public async Task ChannelStateCondition_WhenConnectionStateIsInvalid_MessageAreNotPublishedAndExceptionIsThrown(Protocol protocol)
>>>>>>> 44a1d77c
                {
                    /*
                     * If the resumed flag is false and a SYNC is not expected...
                     */

                    var channelName = "RTP5c2_2".AddRandomSuffix();
                    var setupClient = await GetRealtimeClient(protocol);
                    var setupChannel = setupClient.Channels.Get(channelName);

                    // enter 3 client to the channel
                    for (int i = 0; i < 3; i++)
                    {
                        await setupChannel.Presence.EnterClientAsync($"member_{i}", null);
                    }

                    var client = await GetRealtimeClient(protocol,(options, settings) => { options.ClientId = "local"; });
                    await client.WaitForState();
                    var channel = client.Channels.Get(channelName);
                    var presence = channel.Presence;

                    var p = await presence.GetAsync();
                    p.Should().HaveCount(3);

                    await presence.EnterAsync();

                    presence.Map.Members.Should().HaveCount(4);
                    presence.InternalMap.Members.Should().HaveCount(1);

                    List<PresenceMessage> leaveMessages = new List<PresenceMessage>();
                    PresenceMessage updateMessage = null;
                    PresenceMessage enterMessage = null;
                    bool? hasPresence = null;
                    bool? resumed = null;
                    await WaitForMultiple(2, partialDone =>
                    {
                        presence.Subscribe(PresenceAction.Leave, message =>
                        {
                            leaveMessages.Add(message);
                        });

                        presence.Subscribe(PresenceAction.Update, message =>
                        {
                            updateMessage = message;
                            partialDone(); // 1 call
                        });

                        presence.Subscribe(PresenceAction.Enter, message =>
                        {
                            enterMessage = message; // not expected to hit
                        });

                        client.GetTestTransport().AfterDataReceived = message =>
                        {
                            if (message.Action == ProtocolMessage.MessageAction.Attached)
                            {
                                hasPresence = message.HasFlag(ProtocolMessage.Flag.HasPresence);
                                resumed = message.HasFlag(ProtocolMessage.Flag.Resumed);
                                client.GetTestTransport().AfterDataReceived = _ => { };
                                partialDone(); // 1 call
                            }
                        };

                        // inject attached message
                        var protocolMessage = new ProtocolMessage(ProtocolMessage.MessageAction.Attached)
                        {
                            Channel = channelName, Flags = 0 // no presence, no resume
                        };

                        client.GetTestTransport().FakeReceivedMessage(protocolMessage);
                    });

                    leaveMessages.Should().HaveCount(4);
                    foreach (var msg in leaveMessages)
                    {
                        msg.ClientId.Should().BeOneOf("member_0", "member_1", "member_2", "local");
                    }

                    updateMessage.Should().NotBeNull();
                    updateMessage.ClientId.Should().Be("local");
                    enterMessage.Should().BeNull();

                    presence.Unsubscribe();
                    var remainingMembers = await presence.GetAsync();

                    remainingMembers.Should().HaveCount(1);
                    remainingMembers.First().ClientId.Should().Be("local");
                }

                [Theory]
                [ProtocolData]
                [Trait("spec", "RTP5c3")]
                public async Task WhenAutomaticEnterMessageFails_ShouldEmitUpdateWithErrorInfo(Protocol protocol)
                {
                    // members not present in the PresenceMap but present in the internal PresenceMap must be re-entered automatically
                    var channelName = "RTP5c3".AddRandomSuffix();
                    var setupClient = await GetRealtimeClient(protocol);
                    var setupChannel = setupClient.Channels.Get(channelName);

                    // enter 3 client to the channel
                    for (int i = 0; i < 3; i++)
                    {
                        await setupChannel.Presence.EnterClientAsync($"member_{i}", null);
                    }

                    var client = await GetRealtimeClient(protocol);
                    await client.WaitForState();
                    var channel = client.Channels.Get(channelName);
                    var connectionId = client.Connection.Id;
                    connectionId.Should().NotBeNullOrEmpty();
                    var transport = client.GetTestTransport();

                    var localMember = new PresenceMessage(PresenceAction.Enter, "local")
                    {
                        ConnectionId = connectionId
                    };

                    PresenceMessage enterMessage = null;
                    ChannelStateChange updateMessage = null;
                    await WaitForMultiple(2, partialDone =>
                    {
                        // when the channel becomes attached insert a local member to the presence map
                        channel.Once(ChannelEvent.Attaching, change =>
                        {
                            // insert local member to automatically try to enter
                            channel.Presence.InternalMap.Put(localMember);
                            partialDone();
                        });

                        channel.Presence.Subscribe(PresenceAction.Enter, message =>
                        {
                            enterMessage = message; // should not hit
                        });

                        channel.Once(ChannelEvent.Update, message =>
                        {
                            updateMessage = message;
                            partialDone();
                        });

                        void TransportMessageSent(ProtocolMessage message)
                        {
                            if (message.Presence.Length > 0
                                && message.Presence[0].Action == PresenceAction.Enter
                                && message.Presence[0].ClientId == "local")
                            {
                                // fail messages, causing callback to be invoked.
                                client.ConnectionManager.AckProcessor.ClearQueueAndFailMessages(ErrorInfo.ReasonUnknown);
                            }
                        }

                        transport.MessageSent = TransportMessageSent;
                    });

                    enterMessage.Should().BeNull();

                    updateMessage.Should().NotBeNull();
                    updateMessage.Error.Code.Should().Be(91004);
                    updateMessage.Error.Message.Should().Contain(localMember.ClientId);

<<<<<<< HEAD
                    // clean up
                    setupClient.Close();
                    client.Close();
                }

                [Theory]
                [ProtocolData]
                [Trait("spec", "RTP16a")]
                public async Task ConnectionStateCondition_WhenConnectionIsConnected_AllPresenceMessageArePublishedImmediately(Protocol protocol)
                {
                    var client = await GetRealtimeClient(protocol, (options, settings) => { options.ClientId = "RTP16a"; });
                    var channel = client.Channels.Get("RTP16a".AddRandomSuffix()) as RealtimeChannel;

                    ErrorInfo errInfo = null;
                    bool connecting = false;
                    bool connected = false;
                    List<int> queueCounts = new List<int>();

                    channel.State.Should().NotBe(ChannelState.Attached);

                    await WaitFor(done =>
                    {
                        channel.Presence.Enter("foo", (b, info) =>
                        {
                            errInfo = info;

                            // after Enter the client should be connected and the queued message sent
                            connected = client.Connection.State == ConnectionState.Connected;
                            queueCounts.Add(channel.Presence.PendingPresenceQueue.Count); // expect 0
                            done();
                        });

                        // 1 message should be queued at this point
                        queueCounts.Add(channel.Presence.PendingPresenceQueue.Count);

                        // The client should be connecting
                        connecting = client.Connection.State == ConnectionState.Connecting;
                    });

                    channel.State.Should().Be(ChannelState.Attached);

                    connecting.Should().BeTrue();
                    connected.Should().BeTrue();
                    errInfo.Should().BeNull();
                    queueCounts[0].Should().Be(1);
                    queueCounts[1].Should().Be(0);

                    // clean up
                    client.Close();
                }

                [Theory]
                [ProtocolData]
                [Trait("spec", "RTP16b")]
                public async Task ConnectionStateCondition_WhenConnectionIsDisconnected_MessageArePublishedWhenConnectionBecomesConnected(Protocol protocol)
                {
                    /* tests disconnecting and connecting states */

                    var client = await GetRealtimeClient(protocol, (options, settings) => { options.ClientId = "RTP16b"; });
                    var channel = client.Channels.Get("RTP16a".AddRandomSuffix()) as RealtimeChannel;

                    List<int> queueCounts = new List<int>();
                    Presence.QueuedPresenceMessage[] presenceMessages = null;

                    // force disconnected state
                    await client.ConnectionManager.SetState(new ConnectionDisconnectedState(client.ConnectionManager, client.Logger));
                    await client.WaitForState(ConnectionState.Disconnected);

                    await WaitForMultiple(2, partialDone =>
                    {
                        client.Connection.Once(ConnectionEvent.Connecting, change =>
                        {
                            // Enter whilst Connecting
                            channel.Presence.Enter(client.Connection.State.ToString(), (b, info) =>
                            {
                                // there should be no messages queued at this point
                                queueCounts.Add(channel.Presence.PendingPresenceQueue.Count);
                                partialDone();
                            });

                            // there should be 2 messages queued at this point
                            queueCounts.Add(channel.Presence.PendingPresenceQueue.Count);
                            presenceMessages = channel.Presence.PendingPresenceQueue.ToArray();
                        });

                        // Enter whilst Disconnected
                        channel.Presence.Enter(client.Connection.State.ToString(), (b, info) =>
                        {
                            partialDone();
                        });
                    });

                    queueCounts[0].Should().Be(2);
                    queueCounts[1].Should().Be(0);
                    presenceMessages[0].Message.Data.Should().Be("Disconnected");
                    presenceMessages[1].Message.Data.Should().Be("Connecting");

                    // clean up
                    client.Close();
                }

                [Theory]
                [ProtocolData]
                [Trait("spec", "RTP16b")]
                public async Task ConnectionStateCondition_WhenConnectionIsInitialized_MessageArePublishedWhenConnectionBecomesConnected(Protocol protocol)
                {
                    /* tests initialized and connecting states */

                    var client = await GetRealtimeClient(protocol, (options, settings) => { options.ClientId = "RTP16b"; });
                    var channel = client.Channels.Get("RTP16a".AddRandomSuffix()) as RealtimeChannel;

                    List<int> queueCounts = new List<int>();
                    Presence.QueuedPresenceMessage[] presenceMessages = null;

                    // force Initialized state
                    await client.ConnectionManager.SetState(new ConnectionInitializedState(client.ConnectionManager, client.Logger));
                    await client.WaitForState(ConnectionState.Initialized);

                    await WaitForMultiple(2, partialDone =>
                    {
                        client.Connection.Once(ConnectionEvent.Connecting, change =>
                        {
                            // Enter whilst Connecting
                            channel.Presence.Enter(client.Connection.State.ToString(), (b, info) =>
                            {
                                // there should be no messages queued at this point
                                queueCounts.Add(channel.Presence.PendingPresenceQueue.Count);
                                partialDone();
                            });

                            // there should be 2 messages queued at this point
                            queueCounts.Add(channel.Presence.PendingPresenceQueue.Count);
                            presenceMessages = channel.Presence.PendingPresenceQueue.ToArray();
                        });

                        // Enter whilst Initialized
                        channel.Presence.Enter(client.Connection.State.ToString(), (b, info) =>
                        {
                            partialDone();
                        });
                    });

                    queueCounts[0].Should().Be(2);
                    queueCounts[1].Should().Be(0);
                    presenceMessages[0].Message.Data.Should().Be("Initialized");
                    presenceMessages[1].Message.Data.Should().Be("Connecting");

                    // clean up
                    client.Close();
                }

                [Theory]
                [ProtocolData]
                [Trait("spec", "RTP16b")]
                public async Task ChannelStateCondition_WhenChannelIsInitializedOrAttaching_MessageArePublishedWhenChannelBecomesAttached(Protocol protocol)
                {
                    /* tests channel initialized and attaching states */

                    var client = await GetRealtimeClient(protocol, (options, settings) => { options.ClientId = "RTP16b"; });
                    var channel = client.Channels.Get("RTP16a".AddRandomSuffix()) as RealtimeChannel;

                    List<int> queueCounts = new List<int>();
                    Presence.QueuedPresenceMessage[] presenceMessages = null;

                    await WaitForMultiple(3, partialDone =>
                    {
                        channel.Once(ChannelEvent.Attached, change =>
                        {
                            queueCounts.Add(channel.Presence.PendingPresenceQueue.Count);
                            partialDone();
                        });

                        channel.Once(ChannelEvent.Attaching, change =>
                        {
                            channel.Presence.Enter(channel.State.ToString(), (b, info) =>
                            {
                                partialDone();
                            });
                            queueCounts.Add(channel.Presence.PendingPresenceQueue.Count);
                            presenceMessages = channel.Presence.PendingPresenceQueue.ToArray();
                        });

                        // Enter whilst Initialized
                        channel.Presence.Enter(channel.State.ToString(), (b, info) =>
                        {
                            partialDone();
                        });
                    });

                    queueCounts[0].Should().Be(2);
                    queueCounts[1].Should().Be(0);
                    presenceMessages[0].Message.Data.Should().Be("Initialized");
                    presenceMessages[1].Message.Data.Should().Be("Attaching");

                    // clean up
                    client.Close();
                }

                [Theory]
                [ProtocolData]
                [Trait("spec", "RTP16b")]
                public async Task ChannelStateCondition_WhenQueueMessagesIsFalse_WhenChannelIsInitializedOrAttaching_MessageAreNotPublished(Protocol protocol)
                {
                    var client = await GetRealtimeClient(protocol, (options, settings) =>
                    {
                        options.ClientId = "RTP16b";
                        options.QueueMessages = false;
                    });
                    var channel = client.Channels.Get("RTP16a".AddRandomSuffix()) as RealtimeChannel;

                    await client.WaitForState(ConnectionState.Connected);
                    await client.ConnectionManager.SetState(new ConnectionDisconnectedState(client.ConnectionManager, client.Logger));
                    await client.WaitForState(ConnectionState.Disconnected);

                    List<int> queueCounts = new List<int>();
                    Presence.QueuedPresenceMessage[] presenceMessages = null;

                    channel.Presence.Enter(client.Connection.State.ToString(), (b, info) =>{ });
                    presenceMessages = channel.Presence.PendingPresenceQueue.ToArray();

                    presenceMessages.Should().HaveCount(0);

                    // clean up
                    client.Close();
                }

                [Theory]
                [ProtocolData]
                [Trait("spec", "RTP16c")]
                public async Task ChannelStateCondition_WhenConnectionStateIsInvalid_MessageAreNotPublishedAndExceptionIsThrown(Protocol protocol)
                {
                    /*
                     * Test Connection States
                     * Entering presence when a connection is Failed, Suspended, Closing and Closed
                     * should result in an error.
                     */

                    var client = await GetRealtimeClient(protocol, (options, _) => options.ClientId = "RTP16c".AddRandomSuffix());
                    int errCount = 0;
                    async Task TestWithConnectionState(ConnectionStateBase state)
                    {
                        var channel = client.Channels.Get("RTP16c".AddRandomSuffix()) as RealtimeChannel;
                        await client.WaitForState(ConnectionState.Connected);

                        // capture all outbound protocol messages for later inspection
                        List<ProtocolMessage> messageList = new List<ProtocolMessage>();
                        client.GetTestTransport().MessageSent = messageList.Add;

                        // force state
                        await client.ConnectionManager.SetState(state);
                        await client.WaitForState(state.State);

                        var didError = false;
                        try
                        {
                            channel.Presence.Enter(client.Connection.State.ToString());
                        }
                        catch (AblyException e)
                        {
                            didError = true;
                            e.ErrorInfo.Code.Should().Be(91001);
                            errCount++;
                        }

                        didError.Should().BeTrue($"should error for state {state.State}");

                        // no presence messages sent
                        messageList.Any(x => x.Presence != null).Should().BeFalse();

                        client.Close();
                        client = await GetRealtimeClient(protocol, (options, _) => options.ClientId = "RTP16c".AddRandomSuffix());
                    }

                    await TestWithConnectionState(new ConnectionFailedState(client.ConnectionManager, ErrorInfo.ReasonFailed, client.Logger));
                    await TestWithConnectionState(new ConnectionSuspendedState(client.ConnectionManager, ErrorInfo.ReasonFailed, client.Logger));
                    await TestWithConnectionState(new ConnectionClosingState(client.ConnectionManager, client.Logger));
                    await TestWithConnectionState(new ConnectionClosedState(client.ConnectionManager, client.Logger));

                    errCount.Should().Be(4);

                    client.Close();

                    /*
                     * Test Channel States
                     * Detached, Detaching, Failed and Suspended states should result in an error
                     */

                    errCount = 0;
                    async Task TestWithChannelState(ChannelState state)
                    {
                        var channel = client.Channels.Get("RTP16c".AddRandomSuffix()) as RealtimeChannel;
                        await client.WaitForState(ConnectionState.Connected);

                        // capture all outbound protocol messages for later inspection
                        List<ProtocolMessage> messageList = new List<ProtocolMessage>();
                        client.GetTestTransport().MessageSent = messageList.Add;

                        // force state
                        await channel.WaitForState(ChannelState.Attached);
                        channel.SetChannelState(state);
                        await channel.WaitForState(state);

                        var didError = false;
                        try
                        {
                            channel.Presence.Enter(client.Connection.State.ToString());
                        }
                        catch (AblyException e)
                        {
                            didError = true;
                            e.ErrorInfo.Code.Should().Be(91001);
                            errCount++;
                        }

                        didError.Should().BeTrue($"should error for state {state}");

                        // no presence messages sent
                        messageList.Any(x => x.Presence != null).Should().BeFalse();

                        client.Close();
                        client = await GetRealtimeClient(protocol, (options, _) => options.ClientId = "RTP16c".AddRandomSuffix());
                    }

                    // Initialized, Attaching and Attached should queue and/or send
                    // all other channel states should result in an error
                    await TestWithChannelState(ChannelState.Detached);
                    await TestWithChannelState(ChannelState.Detaching);
                    await TestWithChannelState(ChannelState.Failed);
                    await TestWithChannelState(ChannelState.Suspended);

                    errCount.Should().Be(4);

                    client.Close();
                }
=======
                    client.Close();                    
                }                
>>>>>>> 44a1d77c
            }
        }

        public class With250PresentMembersOnAChannel : PresenceSandboxSpecs
        {
            private const int ExpectedEnterCount = 250;

            /*
             * Ensure a test exists that enters 250 members using Presence#enterClient on a single connection,
             * and checks for PRESENT events to be emitted on another connection for each member,
             * and once sync is complete, all 250 members should be present in a Presence#get request
             */

                [Theory]
            [ProtocolData]
            [Trait("spec", "RTP4")]
            public async Task WhenAClientAttachedToPresenceChannel_ShouldEmitPresentForEachMember(Protocol protocol)
            {
                var channelName = "presence".AddRandomSuffix();

                var clientA = await GetRealtimeClient(protocol);
                await clientA.WaitForState(ConnectionState.Connected);
                clientA.Connection.State.ShouldBeEquivalentTo(ConnectionState.Connected);

                var channelA = clientA.Channels.Get(channelName);
                channelA.Attach();
                await channelA.WaitForState(ChannelState.Attached);
                channelA.State.ShouldBeEquivalentTo(ChannelState.Attached);

                // enters 250 members on a single connection A
                for (int i = 0; i < ExpectedEnterCount; i++)
                {
                    var clientId = GetClientId(i);
                    await channelA.Presence.EnterClientAsync(clientId, null);
                }

                var clientB = await GetRealtimeClient(protocol);
                await clientB.WaitForState(ConnectionState.Connected);
                clientB.Connection.State.ShouldBeEquivalentTo(ConnectionState.Connected);

                var channelB = clientB.Channels.Get(channelName);
                channelB.Attach();
                await channelB.WaitForState(ChannelState.Attached);
                channelB.State.ShouldBeEquivalentTo(ChannelState.Attached);

                // checks for PRESENT events to be emitted on another connection for each member
                List<PresenceMessage> presenceMessages = new List<PresenceMessage>();
                var awaiter = new TaskCompletionAwaiter(200000);
                channelB.Presence.Subscribe(x =>
                {
                    presenceMessages.Add(x);
                    if (presenceMessages.Count == ExpectedEnterCount)
                    {
                        awaiter.SetCompleted();
                    }
                });
                var received250MessagesBeforeTimeout = await awaiter.Task;
                received250MessagesBeforeTimeout.ShouldBeEquivalentTo(true);

                // all 250 members should be present in a Presence#get request
                var messages = await channelB.Presence.GetAsync(new Presence.GetParams { WaitForSync = true });
                var messageList = messages as IList<PresenceMessage> ?? messages.ToList();
                messageList.Count().ShouldBeEquivalentTo(ExpectedEnterCount);
                foreach (var m in messageList)
                {
                    presenceMessages.Select(x => x.ClientId == m.ClientId).Any().Should().BeTrue();
                }

                clientA.Close();
                clientB.Close();
            }

            private string GetClientId(int count)
            {
                return "client:#" + count.ToString().PadLeft(3, '0');
            }

            public With250PresentMembersOnAChannel(AblySandboxFixture fixture, ITestOutputHelper output)
                : base(fixture, output)
            {
            }
        }

        public PresenceSandboxSpecs(AblySandboxFixture fixture, ITestOutputHelper output)
            : base(fixture, output)
        {
        }

        protected string GetTestChannelName(string id = "")
        {
            return $"presence-{id}".AddRandomSuffix();
        }

        public class PresenceAwaiter
        {
            private IRealtimeChannel _channel;
            private TaskCompletionAwaiter _tsc;
            private int _count = 0;

            public PresenceAwaiter(IRealtimeChannel channel)
            {
                _channel = channel;
                _channel.Presence.Subscribe(message =>
                {
                    _tsc?.Tick();
                });
            }

            public async Task<bool> WaitFor(int count)
            {
                _count = count;
                _tsc = new TaskCompletionAwaiter(10000, count);
                return await _tsc.Task;
            }
        }
    }
}<|MERGE_RESOLUTION|>--- conflicted
+++ resolved
@@ -1274,7 +1274,9 @@
 
                     client1.Close();
                 }
-                
+
+                [Theory]
+                [ProtocolData]
                 [Trait("spec", "RTP5c2")]
                 public async Task WhenChannelBecomesAttached_AndSyncInitiatedAsPartOfAttach_AndResumeIsFalseAndSyncNotExpected_ShouldReEnterMembersInInternalMap(Protocol protocol)
                 {
@@ -1363,322 +1365,6 @@
 
                     remainingMembers.Should().HaveCount(1);
                     remainingMembers.First().ClientId.Should().Be("local");
-                    
-                    client.Close();
-                }
-                
-                [Trait("spec", "RTP16a")]
-                public async Task ConnectionStateCondition_WhenConnectionIsConnected_AllPresenceMessageArePublishedImmediately(Protocol protocol)
-                {
-                    var client = await GetRealtimeClient(protocol, (options, settings) => { options.ClientId = "RTP16a"; });
-                    var channel = client.Channels.Get("RTP16a".AddRandomSuffix()) as RealtimeChannel;
-
-                    ErrorInfo errInfo = null;
-                    bool connecting = false;
-                    bool connected = false;
-                    List<int> queueCounts = new List<int>();
-
-                    channel.State.Should().NotBe(ChannelState.Attached);
-
-                    await WaitFor(done =>
-                    {
-                        channel.Presence.Enter("foo", (b, info) =>
-                        {
-                            errInfo = info;
-
-                            // after Enter the client should be connected and the queued message sent
-                            connected = client.Connection.State == ConnectionState.Connected;
-                            queueCounts.Add(channel.Presence.PendingPresenceQueue.Count); // expect 0
-                            done();
-                        });
-
-                        // 1 message should be queued at this point
-                        queueCounts.Add(channel.Presence.PendingPresenceQueue.Count);
-
-                        // The client should be connecting
-                        connecting = client.Connection.State == ConnectionState.Connecting;
-                    });
-
-                    channel.State.Should().Be(ChannelState.Attached);
-
-                    connecting.Should().BeTrue();
-                    connected.Should().BeTrue();
-                    errInfo.Should().BeNull();
-                    queueCounts[0].Should().Be(1);
-                    queueCounts[1].Should().Be(0);
-
-                    // clean up
-                    client.Close();
-                }
-                
-                [Theory]
-                [ProtocolData]
-                [Trait("spec", "RTP16b")]
-                public async Task ChannelStateCondition_WhenChannelIsInitialisedOrAttaching_MessageArePublishedWhenChannelBecomesAttached(Protocol protocol)
-                {
-                    /* tests channel initialized and attaching states */
-
-                    var client = await GetRealtimeClient(protocol, (options, settings) => { options.ClientId = "RTP16b"; });
-                    var channel = client.Channels.Get("RTP16a".AddRandomSuffix()) as RealtimeChannel;
-
-                    List<int> queueCounts = new List<int>();
-                    Presence.QueuedPresenceMessage[] presenceMessages = null;
-
-                    await WaitForMultiple(3, partialDone =>
-                    {
-                        channel.Once(ChannelEvent.Attached, change =>
-                        {
-                            queueCounts.Add(channel.Presence.PendingPresenceQueue.Count);
-                            partialDone();
-                        });
-
-                        channel.Once(ChannelEvent.Attaching, change =>
-                        {
-                            channel.Presence.Enter(channel.State.ToString(), (b, info) =>
-                            {
-                                partialDone();
-                            });
-                            queueCounts.Add(channel.Presence.PendingPresenceQueue.Count);
-                            presenceMessages = channel.Presence.PendingPresenceQueue.ToArray();
-                        });
-
-                        // Enter whilst Initialized
-                        channel.Presence.Enter(channel.State.ToString(), (b, info) =>
-                        {
-                            partialDone();
-                        });
-                    });
-
-                    queueCounts[0].Should().Be(2);
-                    queueCounts[1].Should().Be(0);
-                    presenceMessages[0].Message.Data.Should().Be("Initialized");
-                    presenceMessages[1].Message.Data.Should().Be("Attaching");
-
-                    // clean up
-                    client.Close();
-                }
-
-                [Theory]
-                [ProtocolData]
-                [Trait("spec", "RTP16b")]
-                public async Task ChannelStateCondition_WhenQueueMessagesIsFalse_WhenChannelIsInitialisedOrAttaching_MessageAreNotPublished(Protocol protocol)
-                {
-                    var client = await GetRealtimeClient(protocol, (options, settings) =>
-                    {
-                        options.ClientId = "RTP16b";
-                        options.QueueMessages = false;
-                    });
-                    var channel = client.Channels.Get("RTP16a".AddRandomSuffix()) as RealtimeChannel;
-
-                    await client.WaitForState(ConnectionState.Connected);
-                    await client.ConnectionManager.SetState(new ConnectionDisconnectedState(client.ConnectionManager, client.Logger));
-                    await client.WaitForState(ConnectionState.Disconnected);
-
-                    List<int> queueCounts = new List<int>();
-                    Presence.QueuedPresenceMessage[] presenceMessages = null;
-
-                    channel.Presence.Enter(client.Connection.State.ToString(), (b, info) =>{ });
-                    presenceMessages = channel.Presence.PendingPresenceQueue.ToArray();
-
-                    presenceMessages.Should().HaveCount(0);
-
-                    // clean up
-                    client.Close();
-                }
-                
-                [Theory]
-                [ProtocolData]
-                [Trait("spec", "RTP16b")]
-                public async Task ConnectionStateCondition_WhenConnectionIsDisconnected_MessageArePublishedWhenConnectionBecomesConnected(Protocol protocol)
-                {
-                    /* tests disconnecting and connecting states */
-
-                    var client = await GetRealtimeClient(protocol, (options, settings) => { options.ClientId = "RTP16b"; });
-                    var channel = client.Channels.Get("RTP16a".AddRandomSuffix()) as RealtimeChannel;
-
-                    List<int> queueCounts = new List<int>();
-                    Presence.QueuedPresenceMessage[] presenceMessages = null;
-
-                    // force disconnected state
-                    await client.ConnectionManager.SetState(new ConnectionDisconnectedState(client.ConnectionManager, client.Logger));
-                    await client.WaitForState(ConnectionState.Disconnected);
-
-                    await WaitForMultiple(2, partialDone =>
-                    {
-                        client.Connection.Once(ConnectionEvent.Connecting, change =>
-                        {
-                            // Enter whilst Connecting
-                            channel.Presence.Enter(client.Connection.State.ToString(), (b, info) =>
-                            {
-                                // there should be no messages queued at this point
-                                queueCounts.Add(channel.Presence.PendingPresenceQueue.Count);
-                                partialDone();
-                            });
-
-                            // there should be 2 messages queued at this point
-                            queueCounts.Add(channel.Presence.PendingPresenceQueue.Count);
-                            presenceMessages = channel.Presence.PendingPresenceQueue.ToArray();
-                        });
-
-                        // Enter whilst Disconnected
-                        channel.Presence.Enter(client.Connection.State.ToString(), (b, info) =>
-                        {
-                            partialDone();
-                        });
-                    });
-
-                    queueCounts[0].Should().Be(2);
-                    queueCounts[1].Should().Be(0);
-                    presenceMessages[0].Message.Data.Should().Be("Disconnected");
-                    presenceMessages[1].Message.Data.Should().Be("Connecting");
-
-                    // clean up
-                    client.Close();
-                }
-
-                [Theory]
-                [ProtocolData]
-<<<<<<< HEAD
-                [Trait("spec", "RTP5c2")]
-                public async Task WhenChannelBecomesAttached_AndSyncInitiatedAsPartOfAttach_AndResumeIsFalseAndSyncNotExpected_ShouldReEnterMembersInInternalMap(Protocol protocol)
-=======
-                [Trait("spec", "RTP16b")]
-                public async Task ConnectionStateCondition_WhenConnectionIsInitialized_MessageArePublishedWhenConnectionBecomesConnected(Protocol protocol)
-                {
-                    /* tests initialized and connecting states */
-
-                    var client = await GetRealtimeClient(protocol, (options, settings) => { options.ClientId = "RTP16b"; });
-                    var channel = client.Channels.Get("RTP16a".AddRandomSuffix()) as RealtimeChannel;
-
-                    List<int> queueCounts = new List<int>();
-                    Presence.QueuedPresenceMessage[] presenceMessages = null;
-
-                    // force Initialized state
-                    await client.ConnectionManager.SetState(new ConnectionInitializedState(client.ConnectionManager, client.Logger));
-                    await client.WaitForState(ConnectionState.Initialized);
-
-                    await WaitForMultiple(2, partialDone =>
-                    {
-                        client.Connection.Once(ConnectionEvent.Connecting, change =>
-                        {
-                            // Enter whilst Connecting
-                            channel.Presence.Enter(client.Connection.State.ToString(), (b, info) =>
-                            {
-                                // there should be no messages queued at this point
-                                queueCounts.Add(channel.Presence.PendingPresenceQueue.Count);
-                                partialDone();
-                            });
-
-                            // there should be 2 messages queued at this point
-                            queueCounts.Add(channel.Presence.PendingPresenceQueue.Count);
-                            presenceMessages = channel.Presence.PendingPresenceQueue.ToArray();
-                        });
-
-                        // Enter whilst Initialized
-                        channel.Presence.Enter(client.Connection.State.ToString(), (b, info) =>
-                        {
-                            partialDone();
-                        });
-                    });
-
-                    queueCounts[0].Should().Be(2);
-                    queueCounts[1].Should().Be(0);
-                    presenceMessages[0].Message.Data.Should().Be("Initialized");
-                    presenceMessages[1].Message.Data.Should().Be("Connecting");
-                                        
-                    // clean up
-                    client.Close();
-                }
-                
-                [Trait("spec", "RTP16c")]
-                public async Task ChannelStateCondition_WhenConnectionStateIsInvalid_MessageAreNotPublishedAndExceptionIsThrown(Protocol protocol)
->>>>>>> 44a1d77c
-                {
-                    /*
-                     * If the resumed flag is false and a SYNC is not expected...
-                     */
-
-                    var channelName = "RTP5c2_2".AddRandomSuffix();
-                    var setupClient = await GetRealtimeClient(protocol);
-                    var setupChannel = setupClient.Channels.Get(channelName);
-
-                    // enter 3 client to the channel
-                    for (int i = 0; i < 3; i++)
-                    {
-                        await setupChannel.Presence.EnterClientAsync($"member_{i}", null);
-                    }
-
-                    var client = await GetRealtimeClient(protocol,(options, settings) => { options.ClientId = "local"; });
-                    await client.WaitForState();
-                    var channel = client.Channels.Get(channelName);
-                    var presence = channel.Presence;
-
-                    var p = await presence.GetAsync();
-                    p.Should().HaveCount(3);
-
-                    await presence.EnterAsync();
-
-                    presence.Map.Members.Should().HaveCount(4);
-                    presence.InternalMap.Members.Should().HaveCount(1);
-
-                    List<PresenceMessage> leaveMessages = new List<PresenceMessage>();
-                    PresenceMessage updateMessage = null;
-                    PresenceMessage enterMessage = null;
-                    bool? hasPresence = null;
-                    bool? resumed = null;
-                    await WaitForMultiple(2, partialDone =>
-                    {
-                        presence.Subscribe(PresenceAction.Leave, message =>
-                        {
-                            leaveMessages.Add(message);
-                        });
-
-                        presence.Subscribe(PresenceAction.Update, message =>
-                        {
-                            updateMessage = message;
-                            partialDone(); // 1 call
-                        });
-
-                        presence.Subscribe(PresenceAction.Enter, message =>
-                        {
-                            enterMessage = message; // not expected to hit
-                        });
-
-                        client.GetTestTransport().AfterDataReceived = message =>
-                        {
-                            if (message.Action == ProtocolMessage.MessageAction.Attached)
-                            {
-                                hasPresence = message.HasFlag(ProtocolMessage.Flag.HasPresence);
-                                resumed = message.HasFlag(ProtocolMessage.Flag.Resumed);
-                                client.GetTestTransport().AfterDataReceived = _ => { };
-                                partialDone(); // 1 call
-                            }
-                        };
-
-                        // inject attached message
-                        var protocolMessage = new ProtocolMessage(ProtocolMessage.MessageAction.Attached)
-                        {
-                            Channel = channelName, Flags = 0 // no presence, no resume
-                        };
-
-                        client.GetTestTransport().FakeReceivedMessage(protocolMessage);
-                    });
-
-                    leaveMessages.Should().HaveCount(4);
-                    foreach (var msg in leaveMessages)
-                    {
-                        msg.ClientId.Should().BeOneOf("member_0", "member_1", "member_2", "local");
-                    }
-
-                    updateMessage.Should().NotBeNull();
-                    updateMessage.ClientId.Should().Be("local");
-                    enterMessage.Should().BeNull();
-
-                    presence.Unsubscribe();
-                    var remainingMembers = await presence.GetAsync();
-
-                    remainingMembers.Should().HaveCount(1);
-                    remainingMembers.First().ClientId.Should().Be("local");
                 }
 
                 [Theory]
@@ -1752,9 +1438,9 @@
                     updateMessage.Error.Code.Should().Be(91004);
                     updateMessage.Error.Message.Should().Contain(localMember.ClientId);
 
-<<<<<<< HEAD
                     // clean up
                     setupClient.Close();
+
                     client.Close();
                 }
 
@@ -1799,6 +1485,81 @@
                     errInfo.Should().BeNull();
                     queueCounts[0].Should().Be(1);
                     queueCounts[1].Should().Be(0);
+
+                    // clean up
+                    client.Close();
+                }
+
+                [Theory]
+                [ProtocolData]
+                [Trait("spec", "RTP16b")]
+                public async Task ChannelStateCondition_WhenChannelIsInitialisedOrAttaching_MessageArePublishedWhenChannelBecomesAttached(Protocol protocol)
+                {
+                    /* tests channel initialized and attaching states */
+
+                    var client = await GetRealtimeClient(protocol, (options, settings) => { options.ClientId = "RTP16b"; });
+                    var channel = client.Channels.Get("RTP16a".AddRandomSuffix()) as RealtimeChannel;
+
+                    List<int> queueCounts = new List<int>();
+                    Presence.QueuedPresenceMessage[] presenceMessages = null;
+
+                    await WaitForMultiple(3, partialDone =>
+                    {
+                        channel.Once(ChannelEvent.Attached, change =>
+                        {
+                            queueCounts.Add(channel.Presence.PendingPresenceQueue.Count);
+                            partialDone();
+                        });
+
+                        channel.Once(ChannelEvent.Attaching, change =>
+                        {
+                            channel.Presence.Enter(channel.State.ToString(), (b, info) =>
+                            {
+                                partialDone();
+                            });
+                            queueCounts.Add(channel.Presence.PendingPresenceQueue.Count);
+                            presenceMessages = channel.Presence.PendingPresenceQueue.ToArray();
+                        });
+
+                        // Enter whilst Initialized
+                        channel.Presence.Enter(channel.State.ToString(), (b, info) =>
+                        {
+                            partialDone();
+                        });
+                    });
+
+                    queueCounts[0].Should().Be(2);
+                    queueCounts[1].Should().Be(0);
+                    presenceMessages[0].Message.Data.Should().Be("Initialized");
+                    presenceMessages[1].Message.Data.Should().Be("Attaching");
+
+                    // clean up
+                    client.Close();
+                }
+
+                [Theory]
+                [ProtocolData]
+                [Trait("spec", "RTP16b")]
+                public async Task ChannelStateCondition_WhenQueueMessagesIsFalse_WhenChannelIsInitialisedOrAttaching_MessageAreNotPublished(Protocol protocol)
+                {
+                    var client = await GetRealtimeClient(protocol, (options, settings) =>
+                    {
+                        options.ClientId = "RTP16b";
+                        options.QueueMessages = false;
+                    });
+                    var channel = client.Channels.Get("RTP16a".AddRandomSuffix()) as RealtimeChannel;
+
+                    await client.WaitForState(ConnectionState.Connected);
+                    await client.ConnectionManager.SetState(new ConnectionDisconnectedState(client.ConnectionManager, client.Logger));
+                    await client.WaitForState(ConnectionState.Disconnected);
+
+                    List<int> queueCounts = new List<int>();
+                    Presence.QueuedPresenceMessage[] presenceMessages = null;
+
+                    channel.Presence.Enter(client.Connection.State.ToString(), (b, info) =>{ });
+                    presenceMessages = channel.Presence.PendingPresenceQueue.ToArray();
+
+                    presenceMessages.Should().HaveCount(0);
 
                     // clean up
                     client.Close();
@@ -1899,54 +1660,6 @@
                     queueCounts[1].Should().Be(0);
                     presenceMessages[0].Message.Data.Should().Be("Initialized");
                     presenceMessages[1].Message.Data.Should().Be("Connecting");
-
-                    // clean up
-                    client.Close();
-                }
-
-                [Theory]
-                [ProtocolData]
-                [Trait("spec", "RTP16b")]
-                public async Task ChannelStateCondition_WhenChannelIsInitializedOrAttaching_MessageArePublishedWhenChannelBecomesAttached(Protocol protocol)
-                {
-                    /* tests channel initialized and attaching states */
-
-                    var client = await GetRealtimeClient(protocol, (options, settings) => { options.ClientId = "RTP16b"; });
-                    var channel = client.Channels.Get("RTP16a".AddRandomSuffix()) as RealtimeChannel;
-
-                    List<int> queueCounts = new List<int>();
-                    Presence.QueuedPresenceMessage[] presenceMessages = null;
-
-                    await WaitForMultiple(3, partialDone =>
-                    {
-                        channel.Once(ChannelEvent.Attached, change =>
-                        {
-                            queueCounts.Add(channel.Presence.PendingPresenceQueue.Count);
-                            partialDone();
-                        });
-
-                        channel.Once(ChannelEvent.Attaching, change =>
-                        {
-                            channel.Presence.Enter(channel.State.ToString(), (b, info) =>
-                            {
-                                partialDone();
-                            });
-                            queueCounts.Add(channel.Presence.PendingPresenceQueue.Count);
-                            presenceMessages = channel.Presence.PendingPresenceQueue.ToArray();
-                        });
-
-                        // Enter whilst Initialized
-                        channel.Presence.Enter(channel.State.ToString(), (b, info) =>
-                        {
-                            partialDone();
-                        });
-                    });
-
-                    queueCounts[0].Should().Be(2);
-                    queueCounts[1].Should().Be(0);
-                    presenceMessages[0].Message.Data.Should().Be("Initialized");
-                    presenceMessages[1].Message.Data.Should().Be("Attaching");
-
                     // clean up
                     client.Close();
                 }
@@ -2087,10 +1800,6 @@
 
                     client.Close();
                 }
-=======
-                    client.Close();                    
-                }                
->>>>>>> 44a1d77c
             }
         }
 
@@ -2104,7 +1813,7 @@
              * and once sync is complete, all 250 members should be present in a Presence#get request
              */
 
-                [Theory]
+            [Theory]
             [ProtocolData]
             [Trait("spec", "RTP4")]
             public async Task WhenAClientAttachedToPresenceChannel_ShouldEmitPresentForEachMember(Protocol protocol)
