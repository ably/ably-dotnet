--- conflicted
+++ resolved
@@ -19,15 +19,10 @@
             : base(output)
         {
             var sink = new TestLoggerSink();
-<<<<<<< HEAD
+
             _logger = InternalLogger.Create(Defaults.DefaultLogLevel, sink);
-            _context = new FakeConnectionContext();
-            _state = new ConnectionClosedState(_context, _logger);
-=======
-            _logger = new DefaultLogger.InternalLogger(Defaults.DefaultLogLevel, sink);
             var context = new FakeConnectionContext();
             _state = new ConnectionClosedState(context, _logger);
->>>>>>> 006b8ecd
         }
 
         [Fact]
