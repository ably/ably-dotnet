--- conflicted
+++ resolved
@@ -76,14 +76,9 @@
             throw new NotImplementedException();
         }
 
-<<<<<<< HEAD
         public PushCallbacks Callbacks { get; } = new PushCallbacks();
         public string DevicePlatform { get; } = "android"; // TODO: Update how we get Mobile Device.
         public string FormFactor { get; } = "tbc"; // TODO: Update how we pull form factor.
-=======
-        public PushCallbacks Callbacks { get; }
-
->>>>>>> a44e0882
 
         public class RequestTokenCompleteListener : Java.Lang.Object, IOnCompleteListener
         {
