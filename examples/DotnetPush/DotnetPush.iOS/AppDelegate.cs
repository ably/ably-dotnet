--- conflicted
+++ resolved
@@ -23,11 +23,7 @@
     {
         private IRealtimeClient _realtime;
         private AppLoggerSink _loggerSink;
-<<<<<<< HEAD
-        static readonly PushNotificationReceiver Receiver = new PushNotificationReceiver();
-=======
         private static readonly PushNotificationReceiver Receiver = new PushNotificationReceiver();
->>>>>>> dbab6185
 
         private Task LogCallback(string name, ErrorInfo error)
         {
@@ -40,41 +36,9 @@
         {
             _loggerSink = new AppLoggerSink();
 
-<<<<<<< HEAD
-            var savedClientId = Preferences.Get("ABLY_CLIENT_ID", "", "Ably_Device");
-
-            var callbacks = new PushCallbacks
-            {
-                ActivatedCallback = error => LogCallback("Activated", error),
-                DeactivatedCallback = error => LogCallback("Deactivated", error),
-                SyncRegistrationFailedCallback = error => LogCallback("SyncRegistrationFailed", error)
-            };
-            _realtime = AppleMobileDevice.Initialise(GetAblyOptions(savedClientId), callbacks);
-
-            _realtime.Connect();
-        }
-
-        //
-        // This method is invoked when the application has loaded and is ready to run. In this
-        // method you should instantiate the window, load the UI into it and then make the window
-        // visible.
-        //
-        // You have 17 seconds to return from this method, or iOS will terminate your application.
-        //
-        private ClientOptions GetAblyOptions(string savedClientId)
-        {
-            var options = new ClientOptions();
-            options.Key = "GJvITg.Jnks6w:IUoxrgaHjIw5LHQG"; // TODO: Remove and delete Martin's app.
-            options.LogHandler = _loggerSink;
-            options.LogLevel = LogLevel.Debug;
-            // This is just to make testing easier.
-            // In a normal app this will usually be set to Secure.GetString(ContentResolver, Secure.AndroidId);
-            if (string.IsNullOrWhiteSpace(savedClientId) == false)
-=======
             var savedClientId = Preferences.Get("ABLY_CLIENT_ID", string.Empty);
 
             var callbacks = new PushCallbacks
->>>>>>> dbab6185
             {
                 ActivatedCallback = error => LogCallback("Activated", error),
                 DeactivatedCallback = error => LogCallback("Deactivated", error),
@@ -89,13 +53,6 @@
         {
             var options = new ClientOptions
             {
-<<<<<<< HEAD
-                options.ClientId = Guid.NewGuid().ToString("D");
-            }
-
-            return options;
-        }
-=======
                 // https://ably.com/documentation/best-practice-guide#auth
                 // recommended for security reasons. Please, review Ably's best practise guide on Authentication
                 // Please provide a way for AblyRealtime to connect to the services. Having API keys on mobile devices is not
@@ -112,7 +69,6 @@
         }
 
         /// <inheritdoc/>
->>>>>>> dbab6185
         public override bool FinishedLaunching(UIApplication app, NSDictionary options)
         {
             Xamarin.Forms.Forms.Init();
@@ -141,11 +97,7 @@
         }
 
         // For versions previous to IOS10. It is otherwise deprecated.
-<<<<<<< HEAD
-        public override void ReceivedRemoteNotification (UIApplication application, NSDictionary userInfo)
-=======
         public override void ReceivedRemoteNotification(UIApplication application, NSDictionary userInfo)
->>>>>>> dbab6185
         {
             NSDictionary aps = userInfo.ObjectForKey(new NSString("aps")) as NSDictionary;
             string alert = "Background: ";
@@ -164,14 +116,8 @@
         /// <inheritdoc/>
         public override void DidReceiveRemoteNotification(UIApplication application, NSDictionary userInfo, Action<UIBackgroundFetchResult> completionHandler)
         {
-<<<<<<< HEAD
-
-            var notification = new PushNotification() { Received = DateTimeOffset.UtcNow };
-            var alert = "";
-=======
             var notification = new PushNotification() { Received = DateTimeOffset.UtcNow };
             var alert = string.Empty;
->>>>>>> dbab6185
             NSDictionary aps = userInfo.ObjectForKey(new NSString("aps")) as NSDictionary;
             if (IsDataNotification(aps))
             {
@@ -219,11 +165,7 @@
             }
 
             return nativeDict.ToDictionary<KeyValuePair<NSObject, NSObject>, string, string>(
-<<<<<<< HEAD
-                item => (NSString) item.Key, item => item.Value.ToString());
-=======
                 item => (NSString)item.Key, item => item.Value.ToString());
->>>>>>> dbab6185
         }
     }
 }