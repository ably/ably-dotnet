--- conflicted
+++ resolved
@@ -1,150 +1,5 @@
 ﻿<?xml version="1.0" encoding="utf-8"?>
 <Project DefaultTargets="Build" ToolsVersion="4.0" xmlns="http://schemas.microsoft.com/developer/msbuild/2003">
-<<<<<<< HEAD
-  <PropertyGroup>
-    <Configuration Condition=" '$(Configuration)' == '' ">Debug</Configuration>
-    <Platform Condition=" '$(Platform)' == '' ">AnyCPU</Platform>
-    <ProjectGuid>{7050F177-1D55-4562-937C-56D117198BFB}</ProjectGuid>
-    <ProjectTypeGuids>{EFBA0AD7-5A72-4C68-AF49-83D382785DCF};{FAE04EC0-301F-11D3-BF4B-00C04F79EFBC}</ProjectTypeGuids>
-    <TemplateGuid>{6968b3a4-1835-46a3-ac5c-1ae33b475983}</TemplateGuid>
-    <OutputType>Library</OutputType>
-    <RootNamespace>DotnetPush.Droid</RootNamespace>
-    <AssemblyName>DotnetPush.Android</AssemblyName>
-    <Deterministic>True</Deterministic>
-    <AndroidApplication>True</AndroidApplication>
-    <AndroidResgenFile>Resources\Resource.designer.cs</AndroidResgenFile>
-    <AndroidResgenClass>Resource</AndroidResgenClass>
-    <AndroidManifest>Properties\AndroidManifest.xml</AndroidManifest>
-    <MonoAndroidResourcePrefix>Resources</MonoAndroidResourcePrefix>
-    <MonoAndroidAssetsPrefix>Assets</MonoAndroidAssetsPrefix>
-    <TargetFrameworkVersion>v11.0</TargetFrameworkVersion>
-    <AndroidEnableSGenConcurrent>true</AndroidEnableSGenConcurrent>
-    <AndroidUseAapt2>true</AndroidUseAapt2>
-    <AndroidHttpClientHandlerType>Xamarin.Android.Net.AndroidClientHandler</AndroidHttpClientHandlerType>
-    <NuGetPackageImportStamp>
-    </NuGetPackageImportStamp>
-    <TreatWarningsAsErrors>true</TreatWarningsAsErrors>
-    <CodeAnalysisRuleSet>..\..\..\src\IO.Ably.ruleset</CodeAnalysisRuleSet>
-  </PropertyGroup>
-  <PropertyGroup Condition=" '$(Configuration)|$(Platform)' == 'Debug|AnyCPU' ">
-    <DebugSymbols>true</DebugSymbols>
-    <DebugType>portable</DebugType>
-    <Optimize>false</Optimize>
-    <OutputPath>bin\Debug</OutputPath>
-    <DefineConstants>DEBUG;</DefineConstants>
-    <ErrorReport>prompt</ErrorReport>
-    <WarningLevel>4</WarningLevel>
-    <AndroidLinkMode>None</AndroidLinkMode>
-    <DocumentationFile>bin\Debug\DotnetPush.Android.xml</DocumentationFile>
-  </PropertyGroup>
-  <PropertyGroup Condition=" '$(Configuration)|$(Platform)' == 'Release|AnyCPU' ">
-    <DebugSymbols>true</DebugSymbols>
-    <DebugType>portable</DebugType>
-    <Optimize>true</Optimize>
-    <OutputPath>bin\Release</OutputPath>
-    <ErrorReport>prompt</ErrorReport>
-    <WarningLevel>4</WarningLevel>
-    <AndroidManagedSymbols>true</AndroidManagedSymbols>
-    <AndroidUseSharedRuntime>false</AndroidUseSharedRuntime>
-    <TreatWarningsAsErrors>true</TreatWarningsAsErrors>
-    <CodeAnalysisRuleSet>..\..\..\src\IO.Ably.ruleset</CodeAnalysisRuleSet>
-    <DocumentationFile>bin\Debug\DotnetPush.Android.xml</DocumentationFile>
-  </PropertyGroup>
-  <ItemGroup>
-    <Reference Include="Mono.Android" />
-    <Reference Include="System" />
-    <Reference Include="System.Core" />
-    <Reference Include="System.Numerics" />
-    <Reference Include="System.Numerics.Vectors" />
-    <Reference Include="System.Xml.Linq" />
-    <Reference Include="System.Xml" />
-  </ItemGroup>
-  <ItemGroup>
-    <PackageReference Include="Xamarin.Android.Support.v4">
-      <Version>28.0.0.3</Version>
-    </PackageReference>
-    <PackageReference Include="Xamarin.Firebase.Messaging">
-      <Version>122.0.0</Version>
-    </PackageReference>
-    <PackageReference Include="Xamarin.Forms" Version="5.0.0.2012" />
-    <PackageReference Include="Xamarin.Essentials" Version="1.6.1" />
-    <PackageReference Include="Xamarin.Google.Dagger">
-      <Version>2.37.0</Version>
-    </PackageReference>
-    <PackageReference Include="Xamarin.AndroidX.RecyclerView">
-      <Version>1.2.1</Version>
-    </PackageReference>
-  </ItemGroup>
-  <ItemGroup>
-    <Compile Include="MainActivity.cs" />
-    <Compile Include="MyFirebaseMessaging.cs" />
-    <Compile Include="Resources\Resource.designer.cs" />
-    <Compile Include="Properties\AssemblyInfo.cs" />
-  </ItemGroup>
-  <ItemGroup>
-    <None Include="Resources\AboutResources.txt" />
-    <None Include="Assets\AboutAssets.txt" />
-    <None Include="Properties\AndroidManifest.xml" />
-  </ItemGroup>
-  <ItemGroup>
-    <AndroidResource Include="Resources\mipmap-anydpi-v26\logo.xml" />
-    <AndroidResource Include="Resources\mipmap-hdpi\logo.png" />
-    <AndroidResource Include="Resources\mipmap-hdpi\logo_adaptive_back.png" />
-    <AndroidResource Include="Resources\mipmap-hdpi\logo_adaptive_fore.png" />
-    <AndroidResource Include="Resources\mipmap-mdpi\logo.png" />
-    <AndroidResource Include="Resources\mipmap-mdpi\logo_adaptive_back.png" />
-    <AndroidResource Include="Resources\mipmap-mdpi\logo_adaptive_fore.png" />
-    <AndroidResource Include="Resources\mipmap-xhdpi\logo.png" />
-    <AndroidResource Include="Resources\mipmap-xhdpi\logo_adaptive_back.png" />
-    <AndroidResource Include="Resources\mipmap-xhdpi\logo_adaptive_fore.png" />
-    <AndroidResource Include="Resources\mipmap-xxhdpi\logo.png" />
-    <AndroidResource Include="Resources\mipmap-xxhdpi\logo_adaptive_back.png" />
-    <AndroidResource Include="Resources\mipmap-xxhdpi\logo_adaptive_fore.png" />
-    <AndroidResource Include="Resources\mipmap-xxxhdpi\logo.png" />
-    <AndroidResource Include="Resources\mipmap-xxxhdpi\logo_adaptive_back.png" />
-    <AndroidResource Include="Resources\mipmap-xxxhdpi\logo_adaptive_fore.png" />
-    <AndroidResource Include="Resources\values\styles.xml" />
-    <AndroidResource Include="Resources\values\colors.xml" />
-    <AndroidResource Include="Resources\mipmap-anydpi-v26\icon.xml" />
-    <AndroidResource Include="Resources\mipmap-anydpi-v26\icon_round.xml" />
-    <AndroidResource Include="Resources\mipmap-hdpi\icon.png" />
-    <AndroidResource Include="Resources\mipmap-hdpi\launcher_foreground.png" />
-    <AndroidResource Include="Resources\mipmap-mdpi\icon.png" />
-    <AndroidResource Include="Resources\mipmap-mdpi\launcher_foreground.png" />
-    <AndroidResource Include="Resources\mipmap-xhdpi\icon.png" />
-    <AndroidResource Include="Resources\mipmap-xhdpi\launcher_foreground.png" />
-    <AndroidResource Include="Resources\mipmap-xxhdpi\icon.png" />
-    <AndroidResource Include="Resources\mipmap-xxhdpi\launcher_foreground.png" />
-    <AndroidResource Include="Resources\mipmap-xxxhdpi\icon.png" />
-    <AndroidResource Include="Resources\mipmap-xxxhdpi\launcher_foreground.png" />
-    <AndroidResource Include="Resources\drawable\xamarin_logo.png" />
-    <AndroidResource Include="Resources\drawable\icon_about.png" />
-    <AndroidResource Include="Resources\drawable\icon_feed.png" />
-  </ItemGroup>
-  <ItemGroup>
-    <ProjectReference Include="..\..\..\src\IO.Ably.NETStandard20\IO.Ably.NETStandard20.csproj">
-      <Project>{97ed15e5-6546-4437-bf4f-b929700ce922}</Project>
-      <Name>IO.Ably.NETStandard20</Name>
-    </ProjectReference>
-    <ProjectReference Include="..\..\..\src\IO.Ably.Push.Android\IO.Ably.Push.Android.csproj">
-      <Project>{f0010aa8-63c3-47d7-95e9-a5d1d04da325}</Project>
-      <Name>IO.Ably.Push.Android</Name>
-    </ProjectReference>
-    <ProjectReference Include="..\DotnetPush\DotnetPush.csproj">
-      <Project>{E04ACB26-B65F-43CB-AC30-B6523A7B93C4}</Project>
-      <Name>DotnetPush</Name>
-    </ProjectReference>
-  </ItemGroup>
-  <ItemGroup>
-    <AndroidResource Include="Resources\drawable\ably_logo.png" />
-  </ItemGroup>
-  <Import Project="$(MSBuildExtensionsPath)\Xamarin\Android\Xamarin.Android.CSharp.targets" />
-  <ProjectExtensions>
-    <VisualStudio>
-      <UserProperties XamarinHotReloadDebuggerTimeoutExceptionDotnetPushAndroidHideInfoBar="True" />
-    </VisualStudio>
-  </ProjectExtensions>
-=======
     <PropertyGroup>
         <Configuration Condition=" '$(Configuration)' == '' ">Debug</Configuration>
         <Platform Condition=" '$(Platform)' == '' ">AnyCPU</Platform>
@@ -297,5 +152,4 @@
             <UserProperties XamarinHotReloadDebuggerTimeoutExceptionDotnetPushAndroidHideInfoBar="True"/>
         </VisualStudio>
     </ProjectExtensions>
->>>>>>> dbab6185
 </Project>